--- conflicted
+++ resolved
@@ -1017,11 +1017,7 @@
       +- CometScan parquet spark_catalog.default.date_dim (182)
 
 
-<<<<<<< HEAD
-(183) CometScan parquet spark_catalog.default.date_dim
-=======
-(182) Scan parquet spark_catalog.default.date_dim
->>>>>>> fa275f1c
+(182) CometScan parquet spark_catalog.default.date_dim
 Output [2]: [d_date_sk#37, d_year#38]
 Batched: true
 Location [not included in comparison]/{warehouse_dir}/date_dim]
@@ -1046,11 +1042,7 @@
       +- CometScan parquet spark_catalog.default.date_dim (186)
 
 
-<<<<<<< HEAD
-(187) CometScan parquet spark_catalog.default.date_dim
-=======
-(186) Scan parquet spark_catalog.default.date_dim
->>>>>>> fa275f1c
+(186) CometScan parquet spark_catalog.default.date_dim
 Output [2]: [d_date_sk#132, d_year#133]
 Batched: true
 Location [not included in comparison]/{warehouse_dir}/date_dim]
