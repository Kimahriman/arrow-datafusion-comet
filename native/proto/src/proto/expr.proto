// Licensed to the Apache Software Foundation (ASF) under one
// or more contributor license agreements.  See the NOTICE file
// distributed with this work for additional information
// regarding copyright ownership.  The ASF licenses this file
// to you under the Apache License, Version 2.0 (the
// "License"); you may not use this file except in compliance
// with the License.  You may obtain a copy of the License at
//
//   http://www.apache.org/licenses/LICENSE-2.0
//
// Unless required by applicable law or agreed to in writing,
// software distributed under the License is distributed on an
// "AS IS" BASIS, WITHOUT WARRANTIES OR CONDITIONS OF ANY
// KIND, either express or implied.  See the License for the
// specific language governing permissions and limitations
// under the License.



syntax = "proto3";

package spark.spark_expression;

option java_package = "org.apache.comet.serde";

// The basic message representing a Spark expression.
message Expr {
  oneof expr_struct {
    Literal literal = 2;
    BoundReference bound = 3;
    Add add = 4;
    Subtract subtract = 5;
    Multiply multiply = 6;
    Divide divide = 7;
    Cast cast = 8;
    Equal eq = 9;
    NotEqual neq = 10;
    GreaterThan gt = 11;
    GreaterThanEqual gt_eq = 12;
    LessThan lt = 13;
    LessThanEqual lt_eq = 14;
    IsNull is_null = 15;
    IsNotNull is_not_null = 16;
    And and = 17;
    Or or = 18;
    SortOrder sort_order = 19;
    Substring substring = 20;
    StringSpace string_space = 21;
    Hour hour = 22;
    Minute minute = 23;
    Second second = 24;
    CheckOverflow check_overflow = 25;
    Like like = 26;
    StartsWith startsWith = 27;
    EndsWith endsWith = 28;
    Contains contains = 29;
    RLike rlike = 30;
    ScalarFunc scalarFunc = 31;
    EqualNullSafe eqNullSafe = 32;
    NotEqualNullSafe neqNullSafe = 33;
    BitwiseAnd bitwiseAnd = 34;
    BitwiseOr bitwiseOr = 35;
    BitwiseXor bitwiseXor = 36;
    Remainder remainder = 37;
    CaseWhen caseWhen = 38;
    In in = 39;
    Not not = 40;
    UnaryMinus unary_minus = 41;
    BitwiseShiftRight bitwiseShiftRight = 42;
    BitwiseShiftLeft bitwiseShiftLeft = 43;
    IfExpr if = 44;
    NormalizeNaNAndZero normalize_nan_and_zero = 45;
    TruncDate truncDate = 46;
    TruncTimestamp truncTimestamp = 47;
    BitwiseNot bitwiseNot = 48;
    Abs abs = 49;
    Subquery subquery = 50;
    UnboundReference unbound = 51;
    BloomFilterMightContain bloom_filter_might_contain = 52;
    CreateNamedStruct create_named_struct = 53;
    GetStructField get_struct_field = 54;
<<<<<<< HEAD
    ArrayExtract array_extract = 55;
=======
    ToJson to_json = 55;
>>>>>>> be10feed
  }
}

message AggExpr {
  oneof expr_struct {
    Count count = 2;
    Sum sum = 3;
    Min min = 4;
    Max max = 5;
    Avg avg = 6;
    First first = 7;
    Last last = 8;
    BitAndAgg bitAndAgg = 9;
    BitOrAgg bitOrAgg = 10;
    BitXorAgg bitXorAgg = 11;
    Covariance covariance = 12;
    Variance variance = 13;
    Stddev stddev = 14;
    Correlation correlation = 15;
  }
}

enum StatisticsType {
  SAMPLE = 0;
  POPULATION = 1;
}

message Count {
   repeated Expr children = 1;
}

message Sum {
   Expr child = 1;
   DataType datatype = 2;
   bool fail_on_error = 3;
}

message Min {
  Expr child = 1;
  DataType datatype = 2;
}

message Max {
  Expr child = 1;
  DataType datatype = 2;
}

message Avg {
  Expr child = 1;
  DataType datatype = 2;
  DataType sum_datatype = 3;
  bool fail_on_error = 4; // currently unused (useful for deciding Ansi vs Legacy mode)
}

message First {
  Expr child = 1;
  DataType datatype = 2;
  bool ignore_nulls = 3;
}

message Last {
  Expr child = 1;
  DataType datatype = 2;
  bool ignore_nulls = 3;
}

message BitAndAgg {
  Expr child = 1;
  DataType datatype = 2;
}

message BitOrAgg {
  Expr child = 1;
  DataType datatype = 2;
}

message BitXorAgg {
  Expr child = 1;
  DataType datatype = 2;
}

message Covariance {
  Expr child1 = 1;
  Expr child2 = 2;
  bool null_on_divide_by_zero = 3;
  DataType datatype = 4;
  StatisticsType stats_type = 5;
}

message Variance {
  Expr child = 1;
  bool null_on_divide_by_zero = 2;
  DataType datatype = 3;
  StatisticsType stats_type = 4;
}

message Stddev {
  Expr child = 1;
  bool null_on_divide_by_zero = 2;
  DataType datatype = 3;
  StatisticsType stats_type = 4;
}

message Correlation {
  Expr child1 = 1;
  Expr child2 = 2;
  bool null_on_divide_by_zero = 3;
  DataType datatype = 4;
}

message Literal {
  oneof value {
    bool bool_val = 1;
    // Protobuf doesn't provide int8 and int16, we put them into int32 and convert
    // to int8 and int16 when deserializing.
    int32 byte_val = 2;
    int32 short_val = 3;
    int32 int_val = 4;
    int64 long_val = 5;
    float float_val = 6;
    double double_val = 7;
    string string_val = 8;
    bytes bytes_val = 9;
    bytes decimal_val = 10;
   }

   DataType datatype = 11;
   bool is_null = 12;
}

message Add {
  Expr left = 1;
  Expr right = 2;
  bool fail_on_error = 3;
  DataType return_type = 4;
}

message Subtract {
  Expr left = 1;
  Expr right = 2;
  bool fail_on_error = 3;
  DataType return_type = 4;
}

message Multiply {
  Expr left = 1;
  Expr right = 2;
  bool fail_on_error = 3;
  DataType return_type = 4;
}

message Divide {
  Expr left = 1;
  Expr right = 2;
  bool fail_on_error = 3;
  DataType return_type = 4;
}

message Remainder {
  Expr left = 1;
  Expr right = 2;
  bool fail_on_error = 3;
  DataType return_type = 4;
}

enum EvalMode {
  LEGACY = 0;
  TRY = 1;
  ANSI = 2;
}

message Cast {
  Expr child = 1;
  DataType datatype = 2;
  string timezone = 3;
  EvalMode eval_mode = 4;
  bool allow_incompat = 5;
}

message Equal {
  Expr left = 1;
  Expr right = 2;
}

message NotEqual {
  Expr left = 1;
  Expr right = 2;
}

message EqualNullSafe {
  Expr left = 1;
  Expr right = 2;
}

message NotEqualNullSafe {
  Expr left = 1;
  Expr right = 2;
}

message GreaterThan {
  Expr left = 1;
  Expr right = 2;
}

message GreaterThanEqual {
  Expr left = 1;
  Expr right = 2;
}

message LessThan {
  Expr left = 1;
  Expr right = 2;
}

message LessThanEqual {
  Expr left = 1;
  Expr right = 2;
}

message And {
  Expr left = 1;
  Expr right = 2;
}

message Or {
  Expr left = 1;
  Expr right = 2;
}

message IsNull {
  Expr child = 1;
}

message IsNotNull {
  Expr child = 1;
}

// Bound to a particular vector array in input batch.
message BoundReference {
  int32 index = 1;
  DataType datatype = 2;
}

message UnboundReference {
  string name = 1;
  DataType datatype = 2;
}

message SortOrder {
  Expr child = 1;
  SortDirection direction = 2;
  NullOrdering null_ordering = 3;
}

message Substring {
  Expr child = 1;
  int32 start = 2;
  int32 len = 3;
}

message StringSpace {
  Expr child = 1;
}

message ToJson {
  Expr child = 1;
  string timezone = 2;
  string date_format = 3;
  string timestamp_format = 4;
  string timestamp_ntz_format = 5;
  bool ignore_null_fields = 6;
}

message Hour {
  Expr child = 1;
  string timezone = 2;
}

message Minute {
  Expr child = 1;
  string timezone = 2;
}

message Second {
  Expr child = 1;
  string timezone = 2;
}

message CheckOverflow {
  Expr child = 1;
  DataType datatype = 2;
  bool fail_on_error = 3;
}

message Like {
  Expr left = 1;
  Expr right = 2;
}

message RLike {
  Expr left = 1;
  Expr right = 2;
}

message StartsWith {
  Expr left = 1;
  Expr right = 2;
}

message EndsWith {
  Expr left = 1;
  Expr right = 2;
}

message Contains {
  Expr left = 1;
  Expr right = 2;
}

message ScalarFunc {
  string func = 1;
  repeated Expr args = 2;
  DataType return_type = 3;
}

message BitwiseAnd {
  Expr left = 1;
  Expr right = 2;
}

message BitwiseOr {
  Expr left = 1;
  Expr right = 2;
}

message BitwiseXor {
  Expr left = 1;
  Expr right = 2;
}

message BitwiseShiftRight {
  Expr left = 1;
  Expr right = 2;
}

message BitwiseShiftLeft {
  Expr left = 1;
  Expr right = 2;
}

message CaseWhen {
  // The expr field is added to be consistent with CaseExpr definition in DataFusion.
  // This field is not really used. When constructing a CaseExpr, this expr field
  // is always set to None. The reason that we always set this expr field to None
  // is because Spark parser converts the expr to a EqualTo conditions. After the
  // conversion, we don't see this expr any more so it's always None.
  Expr expr = 1;
  repeated Expr when = 2;
  repeated Expr then = 3;
  Expr else_expr = 4;
}

message In {
  Expr in_value = 1;
  repeated Expr lists = 2;
  bool negated = 3;
}

message NormalizeNaNAndZero {
  Expr child = 1;
  DataType datatype = 2;
}

message Not {
  Expr child = 1;
}

message UnaryMinus {
  Expr child = 1;
  bool fail_on_error = 2;
}

message IfExpr {
  Expr if_expr = 1;
  Expr true_expr = 2;
  Expr false_expr = 3;
}

message TruncDate {
  Expr child = 1;
  Expr format = 2;
}

message TruncTimestamp {
  Expr format = 1;
  Expr child = 2;
  string timezone = 3;
}

message BitwiseNot {
  Expr child = 1;
}

message Abs {
  Expr child = 1;
  EvalMode eval_mode = 2;
}

message Subquery {
  int64 id = 1;
  DataType datatype = 2;
}

message BloomFilterMightContain {
  Expr bloom_filter = 1;
  Expr value = 2;
}

message CreateNamedStruct {
  repeated Expr values = 1;
  repeated string names = 2;
}

message GetStructField {
  Expr child = 1;
  int32 ordinal = 2;
}

message ArrayExtract {
  Expr child = 1;
  Expr ordinal = 2;
  bool one_based = 3;
  Expr default_value = 4;
  bool fail_on_error = 5;
}

enum SortDirection {
  Ascending = 0;
  Descending = 1;
}

enum NullOrdering {
  NullsFirst = 0;
  NullsLast = 1;
}

message DataType {
  enum DataTypeId {
    BOOL = 0;
    INT8 = 1;
    INT16 = 2;
    INT32 = 3;
    INT64 = 4;
    FLOAT = 5;
    DOUBLE = 6;
    STRING = 7;
    BYTES = 8;
    TIMESTAMP = 9;
    DECIMAL = 10;
    TIMESTAMP_NTZ = 11;
    DATE = 12;
    NULL = 13;
    LIST = 14;
    MAP = 15;
    STRUCT = 16;
  }
  DataTypeId type_id = 1;

  message DataTypeInfo {
    oneof datatype_struct {
      DecimalInfo decimal = 2;
      ListInfo list = 3;
      MapInfo map = 4;
      StructInfo struct = 5;
    }
  }

  message DecimalInfo {
    int32 precision = 1;
    int32 scale = 2;
  }

  message ListInfo {
    DataType element_type = 1;
    bool contains_null = 2;
  }

  message MapInfo {
    DataType key_type = 1;
    DataType value_type = 2;
    bool value_contains_null = 3;
  }

  message StructInfo {
    repeated string field_names = 1;
    repeated DataType field_datatypes = 2;
    repeated bool field_nullable = 3;
  }

  DataTypeInfo type_info = 2;
}
<|MERGE_RESOLUTION|>--- conflicted
+++ resolved
@@ -79,11 +79,8 @@
     BloomFilterMightContain bloom_filter_might_contain = 52;
     CreateNamedStruct create_named_struct = 53;
     GetStructField get_struct_field = 54;
-<<<<<<< HEAD
-    ArrayExtract array_extract = 55;
-=======
     ToJson to_json = 55;
->>>>>>> be10feed
+    ArrayExtract array_extract = 56;
   }
 }
 
