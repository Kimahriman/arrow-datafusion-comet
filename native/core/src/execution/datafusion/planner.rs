--- conflicted
+++ resolved
@@ -81,57 +81,6 @@
     },
     prelude::SessionContext,
 };
-<<<<<<< HEAD
-use datafusion_common::{
-    tree_node::{Transformed, TransformedResult, TreeNode, TreeNodeRecursion, TreeNodeRewriter},
-    JoinType as DFJoinType, ScalarValue,
-};
-use datafusion_expr::expr::find_df_window_func;
-use datafusion_expr::{WindowFrame, WindowFrameBound, WindowFrameUnits, WindowFunctionDefinition};
-use datafusion_functions_nested::make_array::make_array_udf;
-use datafusion_physical_expr::window::WindowExpr;
-use datafusion_physical_expr_common::aggregate::create_aggregate_expr;
-use datafusion_physical_expr_common::expressions::Literal;
-use itertools::Itertools;
-use jni::objects::GlobalRef;
-use num::{BigInt, ToPrimitive};
-use std::cmp::max;
-use std::{collections::HashMap, sync::Arc};
-
-use crate::{
-    errors::ExpressionError,
-    execution::{
-        datafusion::{
-            expressions::{
-                avg::Avg,
-                avg_decimal::AvgDecimal,
-                bitwise_not::BitwiseNotExpr,
-                bloom_filter_might_contain::BloomFilterMightContain,
-                checkoverflow::CheckOverflow,
-                correlation::Correlation,
-                covariance::Covariance,
-                negative,
-                stats::StatsType,
-                stddev::Stddev,
-                strings::{Contains, EndsWith, Like, StartsWith, StringSpaceExpr, SubstringExpr},
-                subquery::Subquery,
-                sum_decimal::SumDecimal,
-                unbound::UnboundColumn,
-                variance::Variance,
-                NormalizeNaNAndZero,
-            },
-            operators::expand::CometExpandExec,
-            shuffle_writer::ShuffleWriterExec,
-        },
-        operators::{CopyExec, ExecutionError, ScanExec},
-        serde::to_arrow_datatype,
-    },
-};
-
-use super::expressions::EvalMode;
-use crate::execution::datafusion::expressions::comet_scalar_funcs::create_comet_physical_fun;
-=======
->>>>>>> c4bd3dbb
 use datafusion_comet_proto::{
     spark_expression::{
         self, agg_expr::ExprStruct as AggExprStruct, expr::ExprStruct, literal::Value, AggExpr,
@@ -154,6 +103,7 @@
 };
 use datafusion_expr::expr::find_df_window_func;
 use datafusion_expr::{WindowFrame, WindowFrameBound, WindowFrameUnits, WindowFunctionDefinition};
+use datafusion_functions_nested::make_array::make_array_udf;
 use datafusion_physical_expr::window::WindowExpr;
 use datafusion_physical_expr_common::aggregate::create_aggregate_expr;
 use datafusion_physical_expr_common::expressions::Literal;
