--- conflicted
+++ resolved
@@ -93,15 +93,11 @@
     },
 };
 
-<<<<<<< HEAD
 use super::expressions::{
     structs::{CreateNamedStruct, GetStructField},
     EvalMode,
 };
-=======
-use super::expressions::{create_named_struct::CreateNamedStruct, EvalMode};
 use crate::execution::datafusion::expressions::comet_scalar_funcs::create_comet_physical_fun;
->>>>>>> b04baa55
 use datafusion_comet_proto::{
     spark_expression::{
         self, agg_expr::ExprStruct as AggExprStruct, expr::ExprStruct, literal::Value, AggExpr,
