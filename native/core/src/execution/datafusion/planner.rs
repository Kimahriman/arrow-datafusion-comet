// Licensed to the Apache Software Foundation (ASF) under one
// or more contributor license agreements.  See the NOTICE file
// distributed with this work for additional information
// regarding copyright ownership.  The ASF licenses this file
// to you under the Apache License, Version 2.0 (the
// "License"); you may not use this file except in compliance
// with the License.  You may obtain a copy of the License at
//
//   http://www.apache.org/licenses/LICENSE-2.0
//
// Unless required by applicable law or agreed to in writing,
// software distributed under the License is distributed on an
// "AS IS" BASIS, WITHOUT WARRANTIES OR CONDITIONS OF ANY
// KIND, either express or implied.  See the License for the
// specific language governing permissions and limitations
// under the License.

//! Converts Spark physical plan to DataFusion physical plan

use super::expressions::EvalMode;
use crate::execution::datafusion::expressions::comet_scalar_funcs::create_comet_physical_fun;
use crate::execution::operators::{CopyMode, FilterExec};
use crate::{
    errors::ExpressionError,
    execution::{
        datafusion::{
            expressions::{
                avg::Avg,
                avg_decimal::AvgDecimal,
                bitwise_not::BitwiseNotExpr,
                bloom_filter_might_contain::BloomFilterMightContain,
                checkoverflow::CheckOverflow,
                correlation::Correlation,
                covariance::Covariance,
                negative,
                stats::StatsType,
                stddev::Stddev,
                strings::{Contains, EndsWith, Like, StartsWith, StringSpaceExpr, SubstringExpr},
                subquery::Subquery,
                sum_decimal::SumDecimal,
                unbound::UnboundColumn,
                variance::Variance,
                NormalizeNaNAndZero,
            },
            operators::expand::CometExpandExec,
            shuffle_writer::ShuffleWriterExec,
        },
        operators::{CopyExec, ExecutionError, ScanExec},
        serde::to_arrow_datatype,
    },
};
use arrow::compute::CastOptions;
use arrow_schema::{DataType, Field, Schema, TimeUnit, DECIMAL128_MAX_PRECISION};
use datafusion::functions_aggregate::bit_and_or_xor::{bit_and_udaf, bit_or_udaf, bit_xor_udaf};
use datafusion::functions_aggregate::min_max::max_udaf;
use datafusion::functions_aggregate::min_max::min_udaf;
use datafusion::functions_aggregate::sum::sum_udaf;
use datafusion::physical_plan::windows::BoundedWindowAggExec;
use datafusion::physical_plan::InputOrderMode;
use datafusion::{
    arrow::{compute::SortOptions, datatypes::SchemaRef},
    common::DataFusionError,
    execution::FunctionRegistry,
    functions_aggregate::first_last::{FirstValue, LastValue},
    logical_expr::Operator as DataFusionOperator,
    physical_expr::{
        execution_props::ExecutionProps,
        expressions::{
            in_list, BinaryExpr, CaseExpr, CastExpr, Column, IsNotNullExpr, IsNullExpr,
            Literal as DataFusionLiteral, NotExpr,
        },
        AggregateExpr, PhysicalExpr, PhysicalSortExpr, ScalarFunctionExpr,
    },
    physical_optimizer::join_selection::swap_hash_join,
    physical_plan::{
        aggregates::{AggregateMode as DFAggregateMode, PhysicalGroupBy},
        joins::{utils::JoinFilter, HashJoinExec, PartitionMode, SortMergeJoinExec},
        limit::LocalLimitExec,
        projection::ProjectionExec,
        sorts::sort::SortExec,
        ExecutionPlan, Partitioning,
    },
    prelude::SessionContext,
};
use datafusion_comet_proto::{
    spark_expression::{
        self, agg_expr::ExprStruct as AggExprStruct, expr::ExprStruct, literal::Value, AggExpr,
        Expr, ScalarFunc,
    },
    spark_operator::{
        self, lower_window_frame_bound::LowerFrameBoundStruct, operator::OpStruct,
        upper_window_frame_bound::UpperFrameBoundStruct, BuildSide, JoinType, Operator,
        WindowFrameType,
    },
    spark_partitioning::{partitioning::PartitioningStruct, Partitioning as SparkPartitioning},
};
use datafusion_comet_spark_expr::{
<<<<<<< HEAD
    ArrayExtract, Cast, CreateNamedStruct, DateTruncExpr, GetStructField, HourExpr, IfExpr,
    MinuteExpr, RLike, SecondExpr, TimestampTruncExpr,
=======
    Cast, CreateNamedStruct, DateTruncExpr, GetStructField, HourExpr, IfExpr, MinuteExpr, RLike,
    SecondExpr, TimestampTruncExpr, ToJson,
>>>>>>> be10feed
};
use datafusion_common::scalar::ScalarStructBuilder;
use datafusion_common::{
    tree_node::{Transformed, TransformedResult, TreeNode, TreeNodeRecursion, TreeNodeRewriter},
    JoinType as DFJoinType, ScalarValue,
};
use datafusion_expr::expr::find_df_window_func;
use datafusion_expr::{WindowFrame, WindowFrameBound, WindowFrameUnits, WindowFunctionDefinition};
use datafusion_physical_expr::window::WindowExpr;
use datafusion_physical_expr_common::aggregate::create_aggregate_expr;
use datafusion_physical_expr_common::expressions::Literal;
use itertools::Itertools;
use jni::objects::GlobalRef;
use num::{BigInt, ToPrimitive};
use std::cmp::max;
use std::{collections::HashMap, sync::Arc};

// For clippy error on type_complexity.
type ExecResult<T> = Result<T, ExecutionError>;
type PhyAggResult = Result<Vec<Arc<dyn AggregateExpr>>, ExecutionError>;
type PhyExprResult = Result<Vec<(Arc<dyn PhysicalExpr>, String)>, ExecutionError>;
type PartitionPhyExprResult = Result<Vec<Arc<dyn PhysicalExpr>>, ExecutionError>;

struct JoinParameters {
    pub left: Arc<dyn ExecutionPlan>,
    pub right: Arc<dyn ExecutionPlan>,
    pub join_on: Vec<(Arc<dyn PhysicalExpr>, Arc<dyn PhysicalExpr>)>,
    pub join_filter: Option<JoinFilter>,
    pub join_type: DFJoinType,
}

pub const TEST_EXEC_CONTEXT_ID: i64 = -1;

/// The query planner for converting Spark query plans to DataFusion query plans.
pub struct PhysicalPlanner {
    // The execution context id of this planner.
    exec_context_id: i64,
    execution_props: ExecutionProps,
    session_ctx: Arc<SessionContext>,
}

impl Default for PhysicalPlanner {
    fn default() -> Self {
        let session_ctx = Arc::new(SessionContext::new());
        let execution_props = ExecutionProps::new();
        Self {
            exec_context_id: TEST_EXEC_CONTEXT_ID,
            execution_props,
            session_ctx,
        }
    }
}

impl PhysicalPlanner {
    pub fn new(session_ctx: Arc<SessionContext>) -> Self {
        let execution_props = ExecutionProps::new();
        Self {
            exec_context_id: TEST_EXEC_CONTEXT_ID,
            execution_props,
            session_ctx,
        }
    }

    pub fn with_exec_id(self, exec_context_id: i64) -> Self {
        Self {
            exec_context_id,
            execution_props: self.execution_props,
            session_ctx: Arc::clone(&self.session_ctx),
        }
    }

    /// Create a DataFusion physical expression from Spark physical expression
    fn create_expr(
        &self,
        spark_expr: &Expr,
        input_schema: SchemaRef,
    ) -> Result<Arc<dyn PhysicalExpr>, ExecutionError> {
        match spark_expr.expr_struct.as_ref().unwrap() {
            ExprStruct::Add(expr) => self.create_binary_expr(
                expr.left.as_ref().unwrap(),
                expr.right.as_ref().unwrap(),
                expr.return_type.as_ref(),
                DataFusionOperator::Plus,
                input_schema,
            ),
            ExprStruct::Subtract(expr) => self.create_binary_expr(
                expr.left.as_ref().unwrap(),
                expr.right.as_ref().unwrap(),
                expr.return_type.as_ref(),
                DataFusionOperator::Minus,
                input_schema,
            ),
            ExprStruct::Multiply(expr) => self.create_binary_expr(
                expr.left.as_ref().unwrap(),
                expr.right.as_ref().unwrap(),
                expr.return_type.as_ref(),
                DataFusionOperator::Multiply,
                input_schema,
            ),
            ExprStruct::Divide(expr) => self.create_binary_expr(
                expr.left.as_ref().unwrap(),
                expr.right.as_ref().unwrap(),
                expr.return_type.as_ref(),
                DataFusionOperator::Divide,
                input_schema,
            ),
            ExprStruct::Remainder(expr) => self.create_binary_expr(
                expr.left.as_ref().unwrap(),
                expr.right.as_ref().unwrap(),
                expr.return_type.as_ref(),
                DataFusionOperator::Modulo,
                input_schema,
            ),
            ExprStruct::Eq(expr) => {
                let left =
                    self.create_expr(expr.left.as_ref().unwrap(), Arc::clone(&input_schema))?;
                let right = self.create_expr(expr.right.as_ref().unwrap(), input_schema)?;
                let op = DataFusionOperator::Eq;
                Ok(Arc::new(BinaryExpr::new(left, op, right)))
            }
            ExprStruct::Neq(expr) => {
                let left =
                    self.create_expr(expr.left.as_ref().unwrap(), Arc::clone(&input_schema))?;
                let right = self.create_expr(expr.right.as_ref().unwrap(), input_schema)?;
                let op = DataFusionOperator::NotEq;
                Ok(Arc::new(BinaryExpr::new(left, op, right)))
            }
            ExprStruct::Gt(expr) => {
                let left =
                    self.create_expr(expr.left.as_ref().unwrap(), Arc::clone(&input_schema))?;
                let right = self.create_expr(expr.right.as_ref().unwrap(), input_schema)?;
                let op = DataFusionOperator::Gt;
                Ok(Arc::new(BinaryExpr::new(left, op, right)))
            }
            ExprStruct::GtEq(expr) => {
                let left =
                    self.create_expr(expr.left.as_ref().unwrap(), Arc::clone(&input_schema))?;
                let right = self.create_expr(expr.right.as_ref().unwrap(), input_schema)?;
                let op = DataFusionOperator::GtEq;
                Ok(Arc::new(BinaryExpr::new(left, op, right)))
            }
            ExprStruct::Lt(expr) => {
                let left =
                    self.create_expr(expr.left.as_ref().unwrap(), Arc::clone(&input_schema))?;
                let right = self.create_expr(expr.right.as_ref().unwrap(), input_schema)?;
                let op = DataFusionOperator::Lt;
                Ok(Arc::new(BinaryExpr::new(left, op, right)))
            }
            ExprStruct::LtEq(expr) => {
                let left =
                    self.create_expr(expr.left.as_ref().unwrap(), Arc::clone(&input_schema))?;
                let right = self.create_expr(expr.right.as_ref().unwrap(), input_schema)?;
                let op = DataFusionOperator::LtEq;
                Ok(Arc::new(BinaryExpr::new(left, op, right)))
            }
            ExprStruct::Bound(bound) => {
                let idx = bound.index as usize;
                if idx >= input_schema.fields().len() {
                    return Err(ExecutionError::GeneralError(format!(
                        "Column index {} is out of bound. Schema: {}",
                        idx, input_schema
                    )));
                }
                let field = input_schema.field(idx);
                Ok(Arc::new(Column::new(field.name().as_str(), idx)))
            }
            ExprStruct::Unbound(unbound) => {
                let data_type = to_arrow_datatype(unbound.datatype.as_ref().unwrap());
                Ok(Arc::new(UnboundColumn::new(
                    unbound.name.as_str(),
                    data_type,
                )))
            }
            ExprStruct::IsNotNull(is_notnull) => {
                let child = self.create_expr(is_notnull.child.as_ref().unwrap(), input_schema)?;
                Ok(Arc::new(IsNotNullExpr::new(child)))
            }
            ExprStruct::IsNull(is_null) => {
                let child = self.create_expr(is_null.child.as_ref().unwrap(), input_schema)?;
                Ok(Arc::new(IsNullExpr::new(child)))
            }
            ExprStruct::And(and) => {
                let left =
                    self.create_expr(and.left.as_ref().unwrap(), Arc::clone(&input_schema))?;
                let right = self.create_expr(and.right.as_ref().unwrap(), input_schema)?;
                let op = DataFusionOperator::And;
                Ok(Arc::new(BinaryExpr::new(left, op, right)))
            }
            ExprStruct::Or(or) => {
                let left =
                    self.create_expr(or.left.as_ref().unwrap(), Arc::clone(&input_schema))?;
                let right = self.create_expr(or.right.as_ref().unwrap(), input_schema)?;
                let op = DataFusionOperator::Or;
                Ok(Arc::new(BinaryExpr::new(left, op, right)))
            }
            ExprStruct::Literal(literal) => {
                let data_type = to_arrow_datatype(literal.datatype.as_ref().unwrap());
                let scalar_value = if literal.is_null {
                    match data_type {
                        DataType::Boolean => ScalarValue::Boolean(None),
                        DataType::Int8 => ScalarValue::Int8(None),
                        DataType::Int16 => ScalarValue::Int16(None),
                        DataType::Int32 => ScalarValue::Int32(None),
                        DataType::Int64 => ScalarValue::Int64(None),
                        DataType::Float32 => ScalarValue::Float32(None),
                        DataType::Float64 => ScalarValue::Float64(None),
                        DataType::Utf8 => ScalarValue::Utf8(None),
                        DataType::Date32 => ScalarValue::Date32(None),
                        DataType::Timestamp(TimeUnit::Microsecond, timezone) => {
                            ScalarValue::TimestampMicrosecond(None, timezone)
                        }
                        DataType::Binary => ScalarValue::Binary(None),
                        DataType::Decimal128(p, s) => ScalarValue::Decimal128(None, p, s),
                        DataType::Struct(fields) => ScalarStructBuilder::new_null(fields),
                        DataType::Null => ScalarValue::Null,
                        dt => {
                            return Err(ExecutionError::GeneralError(format!(
                                "{:?} is not supported in Comet",
                                dt
                            )))
                        }
                    }
                } else {
                    match literal.value.as_ref().unwrap() {
                        Value::BoolVal(value) => ScalarValue::Boolean(Some(*value)),
                        Value::ByteVal(value) => ScalarValue::Int8(Some(*value as i8)),
                        Value::ShortVal(value) => ScalarValue::Int16(Some(*value as i16)),
                        Value::IntVal(value) => match data_type {
                            DataType::Int32 => ScalarValue::Int32(Some(*value)),
                            DataType::Date32 => ScalarValue::Date32(Some(*value)),
                            dt => {
                                return Err(ExecutionError::GeneralError(format!(
                                    "Expected either 'Int32' or 'Date32' for IntVal, but found {:?}",
                                    dt
                                )))
                            }
                        },
                        Value::LongVal(value) => match data_type {
                            DataType::Int64 => ScalarValue::Int64(Some(*value)),
                            DataType::Timestamp(TimeUnit::Microsecond, None) => {
                                ScalarValue::TimestampMicrosecond(Some(*value), None)
                            }
                            DataType::Timestamp(TimeUnit::Microsecond, Some(tz)) => {
                                ScalarValue::TimestampMicrosecond(Some(*value), Some(tz))
                            }
                            dt => {
                                return Err(ExecutionError::GeneralError(format!(
                                    "Expected either 'Int64' or 'Timestamp' for LongVal, but found {:?}",
                                    dt
                                )))
                            }
                        },
                        Value::FloatVal(value) => ScalarValue::Float32(Some(*value)),
                        Value::DoubleVal(value) => ScalarValue::Float64(Some(*value)),
                        Value::StringVal(value) => ScalarValue::Utf8(Some(value.clone())),
                        Value::BytesVal(value) => ScalarValue::Binary(Some(value.clone())),
                        Value::DecimalVal(value) => {
                            let big_integer = BigInt::from_signed_bytes_be(value);
                            let integer = big_integer.to_i128().ok_or_else(|| {
                                ExecutionError::GeneralError(format!(
                                    "Cannot parse {:?} as i128 for Decimal literal",
                                    big_integer
                                ))
                            })?;

                            match data_type {
                                DataType::Decimal128(p, s) => {
                                    ScalarValue::Decimal128(Some(integer), p, s)
                                }
                                dt => {
                                    return Err(ExecutionError::GeneralError(format!(
                                        "Decimal literal's data type should be Decimal128 but got {:?}",
                                        dt
                                    )))
                                }
                            }
                        }
                    }
                };
                Ok(Arc::new(DataFusionLiteral::new(scalar_value)))
            }
            ExprStruct::Cast(expr) => {
                let child = self.create_expr(expr.child.as_ref().unwrap(), input_schema)?;
                let datatype = to_arrow_datatype(expr.datatype.as_ref().unwrap());
                let timezone = expr.timezone.clone();
                let eval_mode = from_protobuf_eval_mode(expr.eval_mode)?;
                Ok(Arc::new(Cast::new(
                    child,
                    datatype,
                    eval_mode,
                    timezone,
                    expr.allow_incompat,
                )))
            }
            ExprStruct::Hour(expr) => {
                let child = self.create_expr(expr.child.as_ref().unwrap(), input_schema)?;
                let timezone = expr.timezone.clone();

                Ok(Arc::new(HourExpr::new(child, timezone)))
            }
            ExprStruct::Minute(expr) => {
                let child = self.create_expr(expr.child.as_ref().unwrap(), input_schema)?;
                let timezone = expr.timezone.clone();

                Ok(Arc::new(MinuteExpr::new(child, timezone)))
            }
            ExprStruct::Second(expr) => {
                let child = self.create_expr(expr.child.as_ref().unwrap(), input_schema)?;
                let timezone = expr.timezone.clone();

                Ok(Arc::new(SecondExpr::new(child, timezone)))
            }
            ExprStruct::TruncDate(expr) => {
                let child =
                    self.create_expr(expr.child.as_ref().unwrap(), Arc::clone(&input_schema))?;
                let format = self.create_expr(expr.format.as_ref().unwrap(), input_schema)?;

                Ok(Arc::new(DateTruncExpr::new(child, format)))
            }
            ExprStruct::TruncTimestamp(expr) => {
                let child =
                    self.create_expr(expr.child.as_ref().unwrap(), Arc::clone(&input_schema))?;
                let format = self.create_expr(expr.format.as_ref().unwrap(), input_schema)?;
                let timezone = expr.timezone.clone();

                Ok(Arc::new(TimestampTruncExpr::new(child, format, timezone)))
            }
            ExprStruct::Substring(expr) => {
                let child = self.create_expr(expr.child.as_ref().unwrap(), input_schema)?;
                // Spark Substring's start is 1-based when start > 0
                let start = expr.start - i32::from(expr.start > 0);
                // substring negative len is treated as 0 in Spark
                let len = max(expr.len, 0);

                Ok(Arc::new(SubstringExpr::new(
                    child,
                    start as i64,
                    len as u64,
                )))
            }
            ExprStruct::StringSpace(expr) => {
                let child = self.create_expr(expr.child.as_ref().unwrap(), input_schema)?;

                Ok(Arc::new(StringSpaceExpr::new(child)))
            }
            ExprStruct::Contains(expr) => {
                let left =
                    self.create_expr(expr.left.as_ref().unwrap(), Arc::clone(&input_schema))?;
                let right = self.create_expr(expr.right.as_ref().unwrap(), input_schema)?;

                Ok(Arc::new(Contains::new(left, right)))
            }
            ExprStruct::StartsWith(expr) => {
                let left =
                    self.create_expr(expr.left.as_ref().unwrap(), Arc::clone(&input_schema))?;
                let right = self.create_expr(expr.right.as_ref().unwrap(), input_schema)?;

                Ok(Arc::new(StartsWith::new(left, right)))
            }
            ExprStruct::EndsWith(expr) => {
                let left =
                    self.create_expr(expr.left.as_ref().unwrap(), Arc::clone(&input_schema))?;
                let right = self.create_expr(expr.right.as_ref().unwrap(), input_schema)?;

                Ok(Arc::new(EndsWith::new(left, right)))
            }
            ExprStruct::Like(expr) => {
                let left =
                    self.create_expr(expr.left.as_ref().unwrap(), Arc::clone(&input_schema))?;
                let right = self.create_expr(expr.right.as_ref().unwrap(), input_schema)?;

                Ok(Arc::new(Like::new(left, right)))
            }
            ExprStruct::Rlike(expr) => {
                let left =
                    self.create_expr(expr.left.as_ref().unwrap(), Arc::clone(&input_schema))?;
                let right = self.create_expr(expr.right.as_ref().unwrap(), input_schema)?;
                match right.as_any().downcast_ref::<Literal>().unwrap().value() {
                    ScalarValue::Utf8(Some(pattern)) => {
                        Ok(Arc::new(RLike::try_new(left, pattern)?))
                    }
                    _ => Err(ExecutionError::GeneralError(
                        "RLike only supports scalar patterns".to_string(),
                    )),
                }
            }
            ExprStruct::CheckOverflow(expr) => {
                let child = self.create_expr(expr.child.as_ref().unwrap(), input_schema)?;
                let data_type = to_arrow_datatype(expr.datatype.as_ref().unwrap());
                let fail_on_error = expr.fail_on_error;

                Ok(Arc::new(CheckOverflow::new(
                    child,
                    data_type,
                    fail_on_error,
                )))
            }
            ExprStruct::ScalarFunc(expr) => self.create_scalar_function_expr(expr, input_schema),
            ExprStruct::EqNullSafe(expr) => {
                let left =
                    self.create_expr(expr.left.as_ref().unwrap(), Arc::clone(&input_schema))?;
                let right = self.create_expr(expr.right.as_ref().unwrap(), input_schema)?;
                let op = DataFusionOperator::IsNotDistinctFrom;
                Ok(Arc::new(BinaryExpr::new(left, op, right)))
            }
            ExprStruct::NeqNullSafe(expr) => {
                let left =
                    self.create_expr(expr.left.as_ref().unwrap(), Arc::clone(&input_schema))?;
                let right = self.create_expr(expr.right.as_ref().unwrap(), input_schema)?;
                let op = DataFusionOperator::IsDistinctFrom;
                Ok(Arc::new(BinaryExpr::new(left, op, right)))
            }
            ExprStruct::BitwiseAnd(expr) => {
                let left =
                    self.create_expr(expr.left.as_ref().unwrap(), Arc::clone(&input_schema))?;
                let right = self.create_expr(expr.right.as_ref().unwrap(), input_schema)?;
                let op = DataFusionOperator::BitwiseAnd;
                Ok(Arc::new(BinaryExpr::new(left, op, right)))
            }
            ExprStruct::BitwiseNot(expr) => {
                let child = self.create_expr(expr.child.as_ref().unwrap(), input_schema)?;
                Ok(Arc::new(BitwiseNotExpr::new(child)))
            }
            ExprStruct::BitwiseOr(expr) => {
                let left =
                    self.create_expr(expr.left.as_ref().unwrap(), Arc::clone(&input_schema))?;
                let right = self.create_expr(expr.right.as_ref().unwrap(), input_schema)?;
                let op = DataFusionOperator::BitwiseOr;
                Ok(Arc::new(BinaryExpr::new(left, op, right)))
            }
            ExprStruct::BitwiseXor(expr) => {
                let left =
                    self.create_expr(expr.left.as_ref().unwrap(), Arc::clone(&input_schema))?;
                let right = self.create_expr(expr.right.as_ref().unwrap(), input_schema)?;
                let op = DataFusionOperator::BitwiseXor;
                Ok(Arc::new(BinaryExpr::new(left, op, right)))
            }
            ExprStruct::BitwiseShiftRight(expr) => {
                let left =
                    self.create_expr(expr.left.as_ref().unwrap(), Arc::clone(&input_schema))?;
                let right = self.create_expr(expr.right.as_ref().unwrap(), input_schema)?;
                let op = DataFusionOperator::BitwiseShiftRight;
                Ok(Arc::new(BinaryExpr::new(left, op, right)))
            }
            ExprStruct::BitwiseShiftLeft(expr) => {
                let left =
                    self.create_expr(expr.left.as_ref().unwrap(), Arc::clone(&input_schema))?;
                let right = self.create_expr(expr.right.as_ref().unwrap(), input_schema)?;
                let op = DataFusionOperator::BitwiseShiftLeft;
                Ok(Arc::new(BinaryExpr::new(left, op, right)))
            }
            // https://github.com/apache/datafusion-comet/issues/666
            // ExprStruct::Abs(expr) => {
            //     let child = self.create_expr(expr.child.as_ref().unwrap(), Arc::clone(&input_schema))?;
            //     let return_type = child.data_type(&input_schema)?;
            //     let args = vec![child];
            //     let eval_mode = from_protobuf_eval_mode(expr.eval_mode)?;
            //     let comet_abs = Arc::new(ScalarUDF::new_from_impl(Abs::new(
            //         eval_mode,
            //         return_type.to_string(),
            //     )?));
            //     let expr = ScalarFunctionExpr::new("abs", comet_abs, args, return_type);
            //     Ok(Arc::new(expr))
            // }
            ExprStruct::CaseWhen(case_when) => {
                let when_then_pairs = case_when
                    .when
                    .iter()
                    .map(|x| self.create_expr(x, Arc::clone(&input_schema)))
                    .zip(
                        case_when
                            .then
                            .iter()
                            .map(|then| self.create_expr(then, Arc::clone(&input_schema))),
                    )
                    .try_fold(Vec::new(), |mut acc, (a, b)| {
                        acc.push((a?, b?));
                        Ok::<Vec<(Arc<dyn PhysicalExpr>, Arc<dyn PhysicalExpr>)>, ExecutionError>(
                            acc,
                        )
                    })?;

                let else_phy_expr = match &case_when.else_expr {
                    None => None,
                    Some(_) => {
                        Some(self.create_expr(case_when.else_expr.as_ref().unwrap(), input_schema)?)
                    }
                };
                Ok(Arc::new(CaseExpr::try_new(
                    None,
                    when_then_pairs,
                    else_phy_expr,
                )?))
            }
            ExprStruct::In(expr) => {
                let value =
                    self.create_expr(expr.in_value.as_ref().unwrap(), Arc::clone(&input_schema))?;
                let list = expr
                    .lists
                    .iter()
                    .map(|x| self.create_expr(x, Arc::clone(&input_schema)))
                    .collect::<Result<Vec<_>, _>>()?;

                in_list(value, list, &expr.negated, input_schema.as_ref()).map_err(|e| e.into())
            }
            ExprStruct::If(expr) => {
                let if_expr =
                    self.create_expr(expr.if_expr.as_ref().unwrap(), Arc::clone(&input_schema))?;
                let true_expr =
                    self.create_expr(expr.true_expr.as_ref().unwrap(), Arc::clone(&input_schema))?;
                let false_expr =
                    self.create_expr(expr.false_expr.as_ref().unwrap(), input_schema)?;
                Ok(Arc::new(IfExpr::new(if_expr, true_expr, false_expr)))
            }
            ExprStruct::Not(expr) => {
                let child = self.create_expr(expr.child.as_ref().unwrap(), input_schema)?;
                Ok(Arc::new(NotExpr::new(child)))
            }
            ExprStruct::UnaryMinus(expr) => {
                let child: Arc<dyn PhysicalExpr> =
                    self.create_expr(expr.child.as_ref().unwrap(), Arc::clone(&input_schema))?;
                let result = negative::create_negate_expr(child, expr.fail_on_error);
                result.map_err(|e| ExecutionError::GeneralError(e.to_string()))
            }
            ExprStruct::NormalizeNanAndZero(expr) => {
                let child = self.create_expr(expr.child.as_ref().unwrap(), input_schema)?;
                let data_type = to_arrow_datatype(expr.datatype.as_ref().unwrap());
                Ok(Arc::new(NormalizeNaNAndZero::new(data_type, child)))
            }
            ExprStruct::Subquery(expr) => {
                let id = expr.id;
                let data_type = to_arrow_datatype(expr.datatype.as_ref().unwrap());
                Ok(Arc::new(Subquery::new(self.exec_context_id, id, data_type)))
            }
            ExprStruct::BloomFilterMightContain(expr) => {
                let bloom_filter_expr = self.create_expr(
                    expr.bloom_filter.as_ref().unwrap(),
                    Arc::clone(&input_schema),
                )?;
                let value_expr = self.create_expr(expr.value.as_ref().unwrap(), input_schema)?;
                Ok(Arc::new(BloomFilterMightContain::try_new(
                    bloom_filter_expr,
                    value_expr,
                )?))
            }
            ExprStruct::CreateNamedStruct(expr) => {
                let values = expr
                    .values
                    .iter()
                    .map(|expr| self.create_expr(expr, Arc::clone(&input_schema)))
                    .collect::<Result<Vec<_>, _>>()?;
                let names = expr.names.clone();
                Ok(Arc::new(CreateNamedStruct::new(values, names)))
            }
            ExprStruct::GetStructField(expr) => {
                let child =
                    self.create_expr(expr.child.as_ref().unwrap(), Arc::clone(&input_schema))?;
                Ok(Arc::new(GetStructField::new(child, expr.ordinal as usize)))
            }
<<<<<<< HEAD
            ExprStruct::ArrayExtract(expr) => {
                let child =
                    self.create_expr(expr.child.as_ref().unwrap(), Arc::clone(&input_schema))?;
                let ordinal =
                    self.create_expr(expr.ordinal.as_ref().unwrap(), Arc::clone(&input_schema))?;
                let default_value = expr
                    .default_value
                    .as_ref()
                    .map(|e| self.create_expr(e, Arc::clone(&input_schema)))
                    .transpose()?;
                Ok(Arc::new(ArrayExtract::new(
                    child,
                    ordinal,
                    default_value,
                    expr.one_based,
                    expr.fail_on_error,
                )))
=======
            ExprStruct::ToJson(expr) => {
                let child = self.create_expr(expr.child.as_ref().unwrap(), input_schema)?;
                Ok(Arc::new(ToJson::new(child, &expr.timezone)))
>>>>>>> be10feed
            }
            expr => Err(ExecutionError::GeneralError(format!(
                "Not implemented: {:?}",
                expr
            ))),
        }
    }

    /// Create a DataFusion physical sort expression from Spark physical expression
    fn create_sort_expr<'a>(
        &'a self,
        spark_expr: &'a Expr,
        input_schema: SchemaRef,
    ) -> Result<PhysicalSortExpr, ExecutionError> {
        match spark_expr.expr_struct.as_ref().unwrap() {
            ExprStruct::SortOrder(expr) => {
                let child = self.create_expr(expr.child.as_ref().unwrap(), input_schema)?;
                let descending = expr.direction == 1;
                let nulls_first = expr.null_ordering == 0;

                let options = SortOptions {
                    descending,
                    nulls_first,
                };

                Ok(PhysicalSortExpr {
                    expr: child,
                    options,
                })
            }
            expr => Err(ExecutionError::GeneralError(format!(
                "{:?} isn't a SortOrder",
                expr
            ))),
        }
    }

    fn create_binary_expr(
        &self,
        left: &Expr,
        right: &Expr,
        return_type: Option<&spark_expression::DataType>,
        op: DataFusionOperator,
        input_schema: SchemaRef,
    ) -> Result<Arc<dyn PhysicalExpr>, ExecutionError> {
        let left = self.create_expr(left, Arc::clone(&input_schema))?;
        let right = self.create_expr(right, Arc::clone(&input_schema))?;
        match (
            &op,
            left.data_type(&input_schema),
            right.data_type(&input_schema),
        ) {
            (
                DataFusionOperator::Plus
                | DataFusionOperator::Minus
                | DataFusionOperator::Multiply
                | DataFusionOperator::Modulo,
                Ok(DataType::Decimal128(p1, s1)),
                Ok(DataType::Decimal128(p2, s2)),
            ) if ((op == DataFusionOperator::Plus || op == DataFusionOperator::Minus)
                && max(s1, s2) as u8 + max(p1 - s1 as u8, p2 - s2 as u8)
                    >= DECIMAL128_MAX_PRECISION)
                || (op == DataFusionOperator::Multiply && p1 + p2 >= DECIMAL128_MAX_PRECISION)
                || (op == DataFusionOperator::Modulo
                    && max(s1, s2) as u8 + max(p1 - s1 as u8, p2 - s2 as u8)
                        > DECIMAL128_MAX_PRECISION) =>
            {
                let data_type = return_type.map(to_arrow_datatype).unwrap();
                // For some Decimal128 operations, we need wider internal digits.
                // Cast left and right to Decimal256 and cast the result back to Decimal128
                let left = Arc::new(Cast::new_without_timezone(
                    left,
                    DataType::Decimal256(p1, s1),
                    EvalMode::Legacy,
                    false,
                ));
                let right = Arc::new(Cast::new_without_timezone(
                    right,
                    DataType::Decimal256(p2, s2),
                    EvalMode::Legacy,
                    false,
                ));
                let child = Arc::new(BinaryExpr::new(left, op, right));
                Ok(Arc::new(Cast::new_without_timezone(
                    child,
                    data_type,
                    EvalMode::Legacy,
                    false,
                )))
            }
            (
                DataFusionOperator::Divide,
                Ok(DataType::Decimal128(_p1, _s1)),
                Ok(DataType::Decimal128(_p2, _s2)),
            ) => {
                let data_type = return_type.map(to_arrow_datatype).unwrap();
                let fun_expr = create_comet_physical_fun(
                    "decimal_div",
                    data_type.clone(),
                    &self.session_ctx.state(),
                )?;
                Ok(Arc::new(ScalarFunctionExpr::new(
                    "decimal_div",
                    fun_expr,
                    vec![left, right],
                    data_type,
                )))
            }
            _ => Ok(Arc::new(BinaryExpr::new(left, op, right))),
        }
    }

    /// Create a DataFusion physical plan from Spark physical plan.
    ///
    /// `inputs` is a vector of input source IDs. It is used to create `ScanExec`s. Each `ScanExec`
    /// will be assigned a unique ID from `inputs` and the ID will be used to identify the input
    /// source at JNI API.
    ///
    /// Note that `ScanExec` will pull initial input batch during initialization. It is because we
    /// need to know the exact schema (not only data type but also dictionary-encoding) at
    /// `ScanExec`s. It is because some DataFusion operators, e.g., `ProjectionExec`, gets child
    /// operator schema during initialization and uses it later for `RecordBatch`. We may be
    /// able to get rid of it once `RecordBatch` relaxes schema check.
    ///
    /// Note that we return created `Scan`s which will be kept at JNI API. JNI calls will use it to
    /// feed in new input batch from Spark JVM side.
    pub fn create_plan<'a>(
        &'a self,
        spark_plan: &'a Operator,
        inputs: &mut Vec<Arc<GlobalRef>>,
    ) -> Result<(Vec<ScanExec>, Arc<dyn ExecutionPlan>), ExecutionError> {
        let children = &spark_plan.children;
        match spark_plan.op_struct.as_ref().unwrap() {
            OpStruct::Projection(project) => {
                assert!(children.len() == 1);
                let (scans, child) = self.create_plan(&children[0], inputs)?;
                let exprs: PhyExprResult = project
                    .project_list
                    .iter()
                    .enumerate()
                    .map(|(idx, expr)| {
                        self.create_expr(expr, child.schema())
                            .map(|r| (r, format!("col_{}", idx)))
                    })
                    .collect();
                Ok((scans, Arc::new(ProjectionExec::try_new(exprs?, child)?)))
            }
            OpStruct::Filter(filter) => {
                assert!(children.len() == 1);
                let (scans, child) = self.create_plan(&children[0], inputs)?;
                let predicate =
                    self.create_expr(filter.predicate.as_ref().unwrap(), child.schema())?;

                Ok((scans, Arc::new(FilterExec::try_new(predicate, child)?)))
            }
            OpStruct::HashAgg(agg) => {
                assert!(children.len() == 1);
                let (scans, child) = self.create_plan(&children[0], inputs)?;

                let group_exprs: PhyExprResult = agg
                    .grouping_exprs
                    .iter()
                    .enumerate()
                    .map(|(idx, expr)| {
                        self.create_expr(expr, child.schema())
                            .map(|r| (r, format!("col_{}", idx)))
                    })
                    .collect();
                let group_by = PhysicalGroupBy::new_single(group_exprs?);
                let schema = child.schema();

                let mode = if agg.mode == 0 {
                    DFAggregateMode::Partial
                } else {
                    DFAggregateMode::Final
                };

                let agg_exprs: PhyAggResult = agg
                    .agg_exprs
                    .iter()
                    .map(|expr| self.create_agg_expr(expr, Arc::clone(&schema)))
                    .collect();

                let num_agg = agg.agg_exprs.len();
                let aggregate = Arc::new(
                    datafusion::physical_plan::aggregates::AggregateExec::try_new(
                        mode,
                        group_by,
                        agg_exprs?,
                        vec![None; num_agg], // no filter expressions
                        Arc::clone(&child),
                        Arc::clone(&schema),
                    )?,
                );
                let result_exprs: PhyExprResult = agg
                    .result_exprs
                    .iter()
                    .enumerate()
                    .map(|(idx, expr)| {
                        self.create_expr(expr, aggregate.schema())
                            .map(|r| (r, format!("col_{}", idx)))
                    })
                    .collect();

                let exec: Arc<dyn ExecutionPlan> = if agg.result_exprs.is_empty() {
                    aggregate
                } else {
                    // For final aggregation, DF's hash aggregate exec doesn't support Spark's
                    // aggregate result expressions like `COUNT(col) + 1`, but instead relying
                    // on additional `ProjectionExec` to handle the case. Therefore, here we'll
                    // add a projection node on top of the aggregate node.
                    //
                    // Note that `result_exprs` should only be set for final aggregation on the
                    // Spark side.
                    Arc::new(ProjectionExec::try_new(result_exprs?, aggregate)?)
                };

                Ok((scans, exec))
            }
            OpStruct::Limit(limit) => {
                assert!(children.len() == 1);
                let num = limit.limit;
                let (scans, child) = self.create_plan(&children[0], inputs)?;

                Ok((scans, Arc::new(LocalLimitExec::new(child, num as usize))))
            }
            OpStruct::Sort(sort) => {
                assert!(children.len() == 1);
                let (scans, child) = self.create_plan(&children[0], inputs)?;

                let exprs: Result<Vec<PhysicalSortExpr>, ExecutionError> = sort
                    .sort_orders
                    .iter()
                    .map(|expr| self.create_sort_expr(expr, child.schema()))
                    .collect();

                let fetch = sort.fetch.map(|num| num as usize);

                let copy_exec = if can_reuse_input_batch(&child) {
                    Arc::new(CopyExec::new(child, CopyMode::UnpackOrDeepCopy))
                } else {
                    Arc::new(CopyExec::new(child, CopyMode::UnpackOrClone))
                };

                Ok((
                    scans,
                    Arc::new(SortExec::new(exprs?, copy_exec).with_fetch(fetch)),
                ))
            }
            OpStruct::Scan(scan) => {
                let data_types = scan.fields.iter().map(to_arrow_datatype).collect_vec();

                // If it is not test execution context for unit test, we should have at least one
                // input source
                if self.exec_context_id != TEST_EXEC_CONTEXT_ID && inputs.is_empty() {
                    return Err(ExecutionError::GeneralError(
                        "No input for scan".to_string(),
                    ));
                }

                // Consumes the first input source for the scan
                let input_source =
                    if self.exec_context_id == TEST_EXEC_CONTEXT_ID && inputs.is_empty() {
                        // For unit test, we will set input batch to scan directly by `set_input_batch`.
                        None
                    } else {
                        Some(inputs.remove(0))
                    };

                // The `ScanExec` operator will take actual arrays from Spark during execution
                let scan =
                    ScanExec::new(self.exec_context_id, input_source, &scan.source, data_types)?;
                Ok((vec![scan.clone()], Arc::new(scan)))
            }
            OpStruct::ShuffleWriter(writer) => {
                assert!(children.len() == 1);
                let (scans, child) = self.create_plan(&children[0], inputs)?;

                let partitioning = self
                    .create_partitioning(writer.partitioning.as_ref().unwrap(), child.schema())?;

                Ok((
                    scans,
                    Arc::new(ShuffleWriterExec::try_new(
                        child,
                        partitioning,
                        writer.output_data_file.clone(),
                        writer.output_index_file.clone(),
                    )?),
                ))
            }
            OpStruct::Expand(expand) => {
                assert!(children.len() == 1);
                let (scans, child) = self.create_plan(&children[0], inputs)?;

                let mut projections = vec![];
                let mut projection = vec![];

                expand.project_list.iter().try_for_each(|expr| {
                    let expr = self.create_expr(expr, child.schema())?;
                    projection.push(expr);

                    if projection.len() == expand.num_expr_per_project as usize {
                        projections.push(projection.clone());
                        projection = vec![];
                    }

                    Ok::<(), ExecutionError>(())
                })?;

                assert!(
                    !projections.is_empty(),
                    "Expand should have at least one projection"
                );

                let datatypes = projections[0]
                    .iter()
                    .map(|expr| expr.data_type(&child.schema()))
                    .collect::<Result<Vec<DataType>, _>>()?;
                let fields: Vec<Field> = datatypes
                    .iter()
                    .enumerate()
                    .map(|(idx, dt)| Field::new(format!("col_{}", idx), dt.clone(), true))
                    .collect();
                let schema = Arc::new(Schema::new(fields));

                // `Expand` operator keeps the input batch and expands it to multiple output
                // batches. However, `ScanExec` will reuse input arrays for the next
                // input batch. Therefore, we need to copy the input batch to avoid
                // the data corruption. Note that we only need to copy the input batch
                // if the child operator is `ScanExec`, because other operators after `ScanExec`
                // will create new arrays for the output batch.
                let child = if can_reuse_input_batch(&child) {
                    Arc::new(CopyExec::new(child, CopyMode::UnpackOrDeepCopy))
                } else {
                    child
                };

                Ok((
                    scans,
                    Arc::new(CometExpandExec::new(projections, child, schema)),
                ))
            }
            OpStruct::SortMergeJoin(join) => {
                let (join_params, scans) = self.parse_join_parameters(
                    inputs,
                    children,
                    &join.left_join_keys,
                    &join.right_join_keys,
                    join.join_type,
                    &None,
                )?;

                let sort_options = join
                    .sort_options
                    .iter()
                    .map(|sort_option| {
                        let sort_expr = self
                            .create_sort_expr(sort_option, join_params.left.schema())
                            .unwrap();
                        SortOptions {
                            descending: sort_expr.options.descending,
                            nulls_first: sort_expr.options.nulls_first,
                        }
                    })
                    .collect();

                let join = Arc::new(SortMergeJoinExec::try_new(
                    join_params.left,
                    join_params.right,
                    join_params.join_on,
                    join_params.join_filter,
                    join_params.join_type,
                    sort_options,
                    // null doesn't equal to null in Spark join key. If the join key is
                    // `EqualNullSafe`, Spark will rewrite it during planning.
                    false,
                )?);

                Ok((scans, join))
            }
            OpStruct::HashJoin(join) => {
                let (join_params, scans) = self.parse_join_parameters(
                    inputs,
                    children,
                    &join.left_join_keys,
                    &join.right_join_keys,
                    join.join_type,
                    &join.condition,
                )?;
                let hash_join = Arc::new(HashJoinExec::try_new(
                    join_params.left,
                    join_params.right,
                    join_params.join_on,
                    join_params.join_filter,
                    &join_params.join_type,
                    None,
                    PartitionMode::Partitioned,
                    // null doesn't equal to null in Spark join key. If the join key is
                    // `EqualNullSafe`, Spark will rewrite it during planning.
                    false,
                )?);

                // If the hash join is build right, we need to swap the left and right
                let hash_join = if join.build_side == BuildSide::BuildLeft as i32 {
                    hash_join
                } else {
                    swap_hash_join(hash_join.as_ref(), PartitionMode::Partitioned)?
                };

                Ok((scans, hash_join))
            }
            OpStruct::Window(wnd) => {
                let (scans, child) = self.create_plan(&children[0], inputs)?;
                let input_schema = child.schema();
                let sort_exprs: Result<Vec<PhysicalSortExpr>, ExecutionError> = wnd
                    .order_by_list
                    .iter()
                    .map(|expr| self.create_sort_expr(expr, Arc::clone(&input_schema)))
                    .collect();

                let partition_exprs: Result<Vec<Arc<dyn PhysicalExpr>>, ExecutionError> = wnd
                    .partition_by_list
                    .iter()
                    .map(|expr| self.create_expr(expr, Arc::clone(&input_schema)))
                    .collect();

                let sort_exprs = &sort_exprs?;
                let partition_exprs = &partition_exprs?;

                let window_expr: Result<Vec<Arc<dyn WindowExpr>>, ExecutionError> = wnd
                    .window_expr
                    .iter()
                    .map(|expr| {
                        self.create_window_expr(
                            expr,
                            Arc::clone(&input_schema),
                            partition_exprs,
                            sort_exprs,
                        )
                    })
                    .collect();

                Ok((
                    scans,
                    Arc::new(BoundedWindowAggExec::try_new(
                        window_expr?,
                        child,
                        partition_exprs.to_vec(),
                        InputOrderMode::Sorted,
                    )?),
                ))
            }
        }
    }

    fn parse_join_parameters(
        &self,
        inputs: &mut Vec<Arc<GlobalRef>>,
        children: &[Operator],
        left_join_keys: &[Expr],
        right_join_keys: &[Expr],
        join_type: i32,
        condition: &Option<Expr>,
    ) -> Result<(JoinParameters, Vec<ScanExec>), ExecutionError> {
        assert!(children.len() == 2);
        let (mut left_scans, left) = self.create_plan(&children[0], inputs)?;
        let (mut right_scans, right) = self.create_plan(&children[1], inputs)?;

        left_scans.append(&mut right_scans);

        let left_join_exprs: Vec<_> = left_join_keys
            .iter()
            .map(|expr| self.create_expr(expr, left.schema()))
            .collect::<Result<Vec<_>, _>>()?;
        let right_join_exprs: Vec<_> = right_join_keys
            .iter()
            .map(|expr| self.create_expr(expr, right.schema()))
            .collect::<Result<Vec<_>, _>>()?;

        let join_on = left_join_exprs
            .into_iter()
            .zip(right_join_exprs)
            .collect::<Vec<_>>();

        let join_type = match join_type.try_into() {
            Ok(JoinType::Inner) => DFJoinType::Inner,
            Ok(JoinType::LeftOuter) => DFJoinType::Left,
            Ok(JoinType::RightOuter) => DFJoinType::Right,
            Ok(JoinType::FullOuter) => DFJoinType::Full,
            Ok(JoinType::LeftSemi) => DFJoinType::LeftSemi,
            Ok(JoinType::RightSemi) => DFJoinType::RightSemi,
            Ok(JoinType::LeftAnti) => DFJoinType::LeftAnti,
            Ok(JoinType::RightAnti) => DFJoinType::RightAnti,
            Err(_) => {
                return Err(ExecutionError::GeneralError(format!(
                    "Unsupported join type: {:?}",
                    join_type
                )));
            }
        };

        // Handle join filter as DataFusion `JoinFilter` struct
        let join_filter = if let Some(expr) = condition {
            let left_schema = left.schema();
            let right_schema = right.schema();
            let left_fields = left_schema.fields();
            let right_fields = right_schema.fields();
            let all_fields: Vec<_> = left_fields
                .into_iter()
                .chain(right_fields)
                .cloned()
                .collect();
            let full_schema = Arc::new(Schema::new(all_fields));

            // Because we cast dictionary array to array in scan operator,
            // we need to change dictionary type to data type for join filter expression.
            let fields: Vec<_> = full_schema
                .fields()
                .iter()
                .map(|f| match f.data_type() {
                    DataType::Dictionary(_, val_type) => Arc::new(Field::new(
                        f.name(),
                        val_type.as_ref().clone(),
                        f.is_nullable(),
                    )),
                    _ => Arc::clone(f),
                })
                .collect();

            let full_schema = Arc::new(Schema::new(fields));

            let physical_expr = self.create_expr(expr, full_schema)?;
            let (left_field_indices, right_field_indices) =
                expr_to_columns(&physical_expr, left_fields.len(), right_fields.len())?;
            let column_indices = JoinFilter::build_column_indices(
                left_field_indices.clone(),
                right_field_indices.clone(),
            );

            let filter_fields: Vec<Field> = left_field_indices
                .clone()
                .into_iter()
                .map(|i| left.schema().field(i).clone())
                .chain(
                    right_field_indices
                        .clone()
                        .into_iter()
                        .map(|i| right.schema().field(i).clone()),
                )
                // Because we cast dictionary array to array in scan operator,
                // we need to change dictionary type to data type for join filter expression.
                .map(|f| match f.data_type() {
                    DataType::Dictionary(_, val_type) => {
                        Field::new(f.name(), val_type.as_ref().clone(), f.is_nullable())
                    }
                    _ => f.clone(),
                })
                .collect_vec();

            let filter_schema = Schema::new_with_metadata(filter_fields, HashMap::new());

            // Rewrite the physical expression to use the new column indices.
            // DataFusion's join filter is bound to intermediate schema which contains
            // only the fields used in the filter expression. But the Spark's join filter
            // expression is bound to the full schema. We need to rewrite the physical
            // expression to use the new column indices.
            let rewritten_physical_expr = rewrite_physical_expr(
                physical_expr,
                left_schema.fields.len(),
                right_schema.fields.len(),
                &left_field_indices,
                &right_field_indices,
            )?;

            Some(JoinFilter::new(
                rewritten_physical_expr,
                column_indices,
                filter_schema,
            ))
        } else {
            None
        };

        // DataFusion Join operators keep the input batch internally. We need
        // to copy the input batch to avoid the data corruption from reusing the input
        // batch.
        let left = if can_reuse_input_batch(&left) {
            Arc::new(CopyExec::new(left, CopyMode::UnpackOrDeepCopy))
        } else {
            Arc::new(CopyExec::new(left, CopyMode::UnpackOrClone))
        };

        let right = if can_reuse_input_batch(&right) {
            Arc::new(CopyExec::new(right, CopyMode::UnpackOrDeepCopy))
        } else {
            Arc::new(CopyExec::new(right, CopyMode::UnpackOrClone))
        };

        Ok((
            JoinParameters {
                left,
                right,
                join_on,
                join_type,
                join_filter,
            },
            left_scans,
        ))
    }

    /// Create a DataFusion physical aggregate expression from Spark physical aggregate expression
    fn create_agg_expr(
        &self,
        spark_expr: &AggExpr,
        schema: SchemaRef,
    ) -> Result<Arc<dyn AggregateExpr>, ExecutionError> {
        match spark_expr.expr_struct.as_ref().unwrap() {
            AggExprStruct::Count(expr) => {
                assert!(!expr.children.is_empty());
                // Using `count_udaf` from Comet is exceptionally slow for some reason, so
                // as a workaround we translate it to `SUM(IF(expr IS NOT NULL, 1, 0))`
                // https://github.com/apache/datafusion-comet/issues/744

                let children = expr
                    .children
                    .iter()
                    .map(|child| self.create_expr(child, Arc::clone(&schema)))
                    .collect::<Result<Vec<_>, _>>()?;

                // create `IS NOT NULL expr` and join them with `AND` if there are multiple
                let not_null_expr: Arc<dyn PhysicalExpr> = children.iter().skip(1).fold(
                    Arc::new(IsNotNullExpr::new(Arc::clone(&children[0]))) as Arc<dyn PhysicalExpr>,
                    |acc, child| {
                        Arc::new(BinaryExpr::new(
                            acc,
                            DataFusionOperator::And,
                            Arc::new(IsNotNullExpr::new(Arc::clone(child))),
                        ))
                    },
                );

                let child = Arc::new(IfExpr::new(
                    not_null_expr,
                    Arc::new(Literal::new(ScalarValue::Int64(Some(1)))),
                    Arc::new(Literal::new(ScalarValue::Int64(Some(0)))),
                ));

                create_aggregate_expr(
                    &sum_udaf(),
                    &[child],
                    &[],
                    &[],
                    &[],
                    schema.as_ref(),
                    Some("count".to_string()),
                    false,
                    false,
                )
                .map_err(|e| ExecutionError::DataFusionError(e.to_string()))
            }
            AggExprStruct::Min(expr) => {
                let child = self.create_expr(expr.child.as_ref().unwrap(), Arc::clone(&schema))?;
                let datatype = to_arrow_datatype(expr.datatype.as_ref().unwrap());
                let child = Arc::new(CastExpr::new(child, datatype.clone(), None));
                create_aggregate_expr(
                    &min_udaf(),
                    &[child],
                    &[],
                    &[],
                    &[],
                    schema.as_ref(),
                    Some("min".to_string()),
                    false,
                    false,
                )
                .map_err(|e| ExecutionError::DataFusionError(e.to_string()))
            }
            AggExprStruct::Max(expr) => {
                let child = self.create_expr(expr.child.as_ref().unwrap(), Arc::clone(&schema))?;
                let datatype = to_arrow_datatype(expr.datatype.as_ref().unwrap());
                let child = Arc::new(CastExpr::new(child, datatype.clone(), None));
                create_aggregate_expr(
                    &max_udaf(),
                    &[child],
                    &[],
                    &[],
                    &[],
                    schema.as_ref(),
                    Some("max".to_string()),
                    false,
                    false,
                )
                .map_err(|e| ExecutionError::DataFusionError(e.to_string()))
            }
            AggExprStruct::Sum(expr) => {
                let child = self.create_expr(expr.child.as_ref().unwrap(), Arc::clone(&schema))?;
                let datatype = to_arrow_datatype(expr.datatype.as_ref().unwrap());

                match datatype {
                    DataType::Decimal128(_, _) => {
                        Ok(Arc::new(SumDecimal::new("sum", child, datatype)))
                    }
                    _ => {
                        // cast to the result data type of SUM if necessary, we should not expect
                        // a cast failure since it should have already been checked at Spark side
                        let child = Arc::new(CastExpr::new(child, datatype.clone(), None));
                        create_aggregate_expr(
                            &sum_udaf(),
                            &[child],
                            &[],
                            &[],
                            &[],
                            schema.as_ref(),
                            Some("sum".to_string()),
                            false,
                            false,
                        )
                        .map_err(|e| ExecutionError::DataFusionError(e.to_string()))
                    }
                }
            }
            AggExprStruct::Avg(expr) => {
                let child = self.create_expr(expr.child.as_ref().unwrap(), Arc::clone(&schema))?;
                let datatype = to_arrow_datatype(expr.datatype.as_ref().unwrap());
                let input_datatype = to_arrow_datatype(expr.sum_datatype.as_ref().unwrap());
                match datatype {
                    DataType::Decimal128(_, _) => Ok(Arc::new(AvgDecimal::new(
                        child,
                        "avg",
                        datatype,
                        input_datatype,
                    ))),
                    _ => {
                        // cast to the result data type of AVG if the result data type is different
                        // from the input type, e.g. AVG(Int32). We should not expect a cast
                        // failure since it should have already been checked at Spark side.
                        let child = Arc::new(CastExpr::new(child, datatype.clone(), None));
                        Ok(Arc::new(Avg::new(child, "avg", datatype)))
                    }
                }
            }
            AggExprStruct::First(expr) => {
                let child = self.create_expr(expr.child.as_ref().unwrap(), Arc::clone(&schema))?;
                let func = datafusion_expr::AggregateUDF::new_from_impl(FirstValue::new());
                create_aggregate_expr(
                    &func,
                    &[child],
                    &[],
                    &[],
                    &[],
                    &schema,
                    Some("first".to_string()),
                    false,
                    false,
                )
                .map_err(|e| e.into())
            }
            AggExprStruct::Last(expr) => {
                let child = self.create_expr(expr.child.as_ref().unwrap(), Arc::clone(&schema))?;
                let func = datafusion_expr::AggregateUDF::new_from_impl(LastValue::new());
                create_aggregate_expr(
                    &func,
                    &[child],
                    &[],
                    &[],
                    &[],
                    &schema,
                    Some("last".to_string()),
                    false,
                    false,
                )
                .map_err(|e| e.into())
            }
            AggExprStruct::BitAndAgg(expr) => {
                let child = self.create_expr(expr.child.as_ref().unwrap(), Arc::clone(&schema))?;
                create_aggregate_expr(
                    &bit_and_udaf(),
                    &[child],
                    &[],
                    &[],
                    &[],
                    &schema,
                    Some("bit_and".to_string()),
                    false,
                    false,
                )
                .map_err(|e| e.into())
            }
            AggExprStruct::BitOrAgg(expr) => {
                let child = self.create_expr(expr.child.as_ref().unwrap(), Arc::clone(&schema))?;
                create_aggregate_expr(
                    &bit_or_udaf(),
                    &[child],
                    &[],
                    &[],
                    &[],
                    &schema,
                    Some("bit_or".to_string()),
                    false,
                    false,
                )
                .map_err(|e| e.into())
            }
            AggExprStruct::BitXorAgg(expr) => {
                let child = self.create_expr(expr.child.as_ref().unwrap(), Arc::clone(&schema))?;
                create_aggregate_expr(
                    &bit_xor_udaf(),
                    &[child],
                    &[],
                    &[],
                    &[],
                    &schema,
                    Some("bit_xor".to_string()),
                    false,
                    false,
                )
                .map_err(|e| e.into())
            }
            AggExprStruct::Covariance(expr) => {
                let child1 =
                    self.create_expr(expr.child1.as_ref().unwrap(), Arc::clone(&schema))?;
                let child2 =
                    self.create_expr(expr.child2.as_ref().unwrap(), Arc::clone(&schema))?;
                let datatype = to_arrow_datatype(expr.datatype.as_ref().unwrap());
                match expr.stats_type {
                    0 => Ok(Arc::new(Covariance::new(
                        child1,
                        child2,
                        "covariance",
                        datatype,
                        StatsType::Sample,
                        expr.null_on_divide_by_zero,
                    ))),
                    1 => Ok(Arc::new(Covariance::new(
                        child1,
                        child2,
                        "covariance_pop",
                        datatype,
                        StatsType::Population,
                        expr.null_on_divide_by_zero,
                    ))),
                    stats_type => Err(ExecutionError::GeneralError(format!(
                        "Unknown StatisticsType {:?} for Variance",
                        stats_type
                    ))),
                }
            }
            AggExprStruct::Variance(expr) => {
                let child = self.create_expr(expr.child.as_ref().unwrap(), Arc::clone(&schema))?;
                let datatype = to_arrow_datatype(expr.datatype.as_ref().unwrap());
                match expr.stats_type {
                    0 => Ok(Arc::new(Variance::new(
                        child,
                        "variance",
                        datatype,
                        StatsType::Sample,
                        expr.null_on_divide_by_zero,
                    ))),
                    1 => Ok(Arc::new(Variance::new(
                        child,
                        "variance_pop",
                        datatype,
                        StatsType::Population,
                        expr.null_on_divide_by_zero,
                    ))),
                    stats_type => Err(ExecutionError::GeneralError(format!(
                        "Unknown StatisticsType {:?} for Variance",
                        stats_type
                    ))),
                }
            }
            AggExprStruct::Stddev(expr) => {
                let child = self.create_expr(expr.child.as_ref().unwrap(), Arc::clone(&schema))?;
                let datatype = to_arrow_datatype(expr.datatype.as_ref().unwrap());
                match expr.stats_type {
                    0 => Ok(Arc::new(Stddev::new(
                        child,
                        "stddev",
                        datatype,
                        StatsType::Sample,
                        expr.null_on_divide_by_zero,
                    ))),
                    1 => Ok(Arc::new(Stddev::new(
                        child,
                        "stddev_pop",
                        datatype,
                        StatsType::Population,
                        expr.null_on_divide_by_zero,
                    ))),
                    stats_type => Err(ExecutionError::GeneralError(format!(
                        "Unknown StatisticsType {:?} for stddev",
                        stats_type
                    ))),
                }
            }
            AggExprStruct::Correlation(expr) => {
                let child1 =
                    self.create_expr(expr.child1.as_ref().unwrap(), Arc::clone(&schema))?;
                let child2 =
                    self.create_expr(expr.child2.as_ref().unwrap(), Arc::clone(&schema))?;
                let datatype = to_arrow_datatype(expr.datatype.as_ref().unwrap());
                Ok(Arc::new(Correlation::new(
                    child1,
                    child2,
                    "correlation",
                    datatype,
                    expr.null_on_divide_by_zero,
                )))
            }
        }
    }

    /// Create a DataFusion windows physical expression from Spark physical expression
    fn create_window_expr<'a>(
        &'a self,
        spark_expr: &'a spark_operator::WindowExpr,
        input_schema: SchemaRef,
        partition_by: &[Arc<dyn PhysicalExpr>],
        sort_exprs: &[PhysicalSortExpr],
    ) -> Result<Arc<dyn WindowExpr>, ExecutionError> {
        let window_func_name: String;
        let window_args: Vec<Arc<dyn PhysicalExpr>>;
        if let Some(func) = &spark_expr.built_in_window_function {
            match &func.expr_struct {
                Some(ExprStruct::ScalarFunc(f)) => {
                    window_func_name = f.func.clone();
                    window_args = f
                        .args
                        .iter()
                        .map(|expr| self.create_expr(expr, Arc::clone(&input_schema)))
                        .collect::<Result<Vec<_>, ExecutionError>>()?;
                }
                other => {
                    return Err(ExecutionError::GeneralError(format!(
                        "{other:?} not supported for window function"
                    )))
                }
            };
        } else if let Some(agg_func) = &spark_expr.agg_func {
            let result = self.process_agg_func(agg_func, Arc::clone(&input_schema))?;
            window_func_name = result.0;
            window_args = result.1;
        } else {
            return Err(ExecutionError::GeneralError(
                "Both func and agg_func are not set".to_string(),
            ));
        }

        let window_func = match self.find_df_window_function(&window_func_name) {
            Some(f) => f,
            _ => {
                return Err(ExecutionError::GeneralError(format!(
                    "{window_func_name} not supported for window function"
                )))
            }
        };

        let spark_window_frame = match spark_expr
            .spec
            .as_ref()
            .and_then(|inner| inner.frame_specification.as_ref())
        {
            Some(frame) => frame,
            _ => {
                return Err(ExecutionError::DeserializeError(
                    "Cannot deserialize window frame".to_string(),
                ))
            }
        };

        let units = match spark_window_frame.frame_type() {
            WindowFrameType::Rows => WindowFrameUnits::Rows,
            WindowFrameType::Range => WindowFrameUnits::Range,
        };

        let lower_bound: WindowFrameBound = match spark_window_frame
            .lower_bound
            .as_ref()
            .and_then(|inner| inner.lower_frame_bound_struct.as_ref())
        {
            Some(l) => match l {
                LowerFrameBoundStruct::UnboundedPreceding(_) => {
                    WindowFrameBound::Preceding(ScalarValue::UInt64(None))
                }
                LowerFrameBoundStruct::Preceding(offset) => {
                    let offset_value = offset.offset.unsigned_abs() as u64;
                    WindowFrameBound::Preceding(ScalarValue::UInt64(Some(offset_value)))
                }
                LowerFrameBoundStruct::CurrentRow(_) => WindowFrameBound::CurrentRow,
            },
            None => WindowFrameBound::Preceding(ScalarValue::UInt64(None)),
        };

        let upper_bound: WindowFrameBound = match spark_window_frame
            .upper_bound
            .as_ref()
            .and_then(|inner| inner.upper_frame_bound_struct.as_ref())
        {
            Some(u) => match u {
                UpperFrameBoundStruct::UnboundedFollowing(_) => {
                    WindowFrameBound::Following(ScalarValue::UInt64(None))
                }
                UpperFrameBoundStruct::Following(offset) => {
                    WindowFrameBound::Following(ScalarValue::UInt64(Some(offset.offset as u64)))
                }
                UpperFrameBoundStruct::CurrentRow(_) => WindowFrameBound::CurrentRow,
            },
            None => WindowFrameBound::Following(ScalarValue::UInt64(None)),
        };

        let window_frame = WindowFrame::new_bounds(units, lower_bound, upper_bound);

        datafusion::physical_plan::windows::create_window_expr(
            &window_func,
            window_func_name,
            &window_args,
            &[],
            partition_by,
            sort_exprs,
            window_frame.into(),
            &input_schema,
            false, // TODO: Ignore nulls
        )
        .map_err(|e| ExecutionError::DataFusionError(e.to_string()))
    }

    fn process_agg_func(
        &self,
        agg_func: &AggExpr,
        schema: SchemaRef,
    ) -> Result<(String, Vec<Arc<dyn PhysicalExpr>>), ExecutionError> {
        match &agg_func.expr_struct {
            Some(AggExprStruct::Count(expr)) => {
                let children = expr
                    .children
                    .iter()
                    .map(|child| self.create_expr(child, Arc::clone(&schema)))
                    .collect::<Result<Vec<_>, _>>()?;
                Ok(("count".to_string(), children))
            }
            Some(AggExprStruct::Min(expr)) => {
                let child = self.create_expr(expr.child.as_ref().unwrap(), Arc::clone(&schema))?;
                Ok(("min".to_string(), vec![child]))
            }
            Some(AggExprStruct::Max(expr)) => {
                let child = self.create_expr(expr.child.as_ref().unwrap(), Arc::clone(&schema))?;
                Ok(("max".to_string(), vec![child]))
            }
            Some(AggExprStruct::Sum(expr)) => {
                let child = self.create_expr(expr.child.as_ref().unwrap(), Arc::clone(&schema))?;
                let arrow_type = to_arrow_datatype(expr.datatype.as_ref().unwrap());
                let datatype = child.data_type(&schema)?;

                let child = if datatype != arrow_type {
                    Arc::new(CastExpr::new(child, arrow_type.clone(), None))
                } else {
                    child
                };
                Ok(("sum".to_string(), vec![child]))
            }
            other => Err(ExecutionError::GeneralError(format!(
                "{other:?} not supported for window function"
            ))),
        }
    }

    /// Find DataFusion's built-in window function by name.
    fn find_df_window_function(&self, name: &str) -> Option<WindowFunctionDefinition> {
        if let Some(f) = find_df_window_func(name) {
            Some(f)
        } else {
            let registry = &self.session_ctx.state();
            registry
                .udaf(name)
                .map(WindowFunctionDefinition::AggregateUDF)
                .ok()
        }
    }

    /// Create a DataFusion physical partitioning from Spark physical partitioning
    fn create_partitioning(
        &self,
        spark_partitioning: &SparkPartitioning,
        input_schema: SchemaRef,
    ) -> Result<Partitioning, ExecutionError> {
        match spark_partitioning.partitioning_struct.as_ref().unwrap() {
            PartitioningStruct::HashPartition(hash_partition) => {
                let exprs: PartitionPhyExprResult = hash_partition
                    .hash_expression
                    .iter()
                    .map(|x| self.create_expr(x, Arc::clone(&input_schema)))
                    .collect();
                Ok(Partitioning::Hash(
                    exprs?,
                    hash_partition.num_partitions as usize,
                ))
            }
            PartitioningStruct::SinglePartition(_) => Ok(Partitioning::UnknownPartitioning(1)),
        }
    }

    fn create_scalar_function_expr(
        &self,
        expr: &ScalarFunc,
        input_schema: SchemaRef,
    ) -> Result<Arc<dyn PhysicalExpr>, ExecutionError> {
        let args = expr
            .args
            .iter()
            .map(|x| self.create_expr(x, Arc::clone(&input_schema)))
            .collect::<Result<Vec<_>, _>>()?;

        let fun_name = &expr.func;
        let input_expr_types = args
            .iter()
            .map(|x| x.data_type(input_schema.as_ref()))
            .collect::<Result<Vec<_>, _>>()?;

        let (data_type, coerced_input_types) =
            match expr.return_type.as_ref().map(to_arrow_datatype) {
                Some(t) => (t, input_expr_types.clone()),
                None => {
                    let fun_name = match fun_name.as_ref() {
                        "read_side_padding" => "rpad", // use the same return type as rpad
                        other => other,
                    };
                    let func = self.session_ctx.udf(fun_name)?;

                    let coerced_types = func
                        .coerce_types(&input_expr_types)
                        .unwrap_or_else(|_| input_expr_types.clone());

                    let data_type = func.inner().return_type(&coerced_types)?;

                    (data_type, coerced_types)
                }
            };

        let fun_expr =
            create_comet_physical_fun(fun_name, data_type.clone(), &self.session_ctx.state())?;

        let args = args
            .into_iter()
            .zip(input_expr_types.into_iter().zip(coerced_input_types))
            .map(|(expr, (from_type, to_type))| {
                if !from_type.equals_datatype(&to_type) {
                    Arc::new(CastExpr::new(
                        expr,
                        to_type,
                        Some(CastOptions {
                            safe: false,
                            ..Default::default()
                        }),
                    ))
                } else {
                    expr
                }
            })
            .collect::<Vec<_>>();

        let scalar_expr: Arc<dyn PhysicalExpr> = Arc::new(ScalarFunctionExpr::new(
            fun_name,
            fun_expr,
            args.to_vec(),
            data_type,
        ));

        Ok(scalar_expr)
    }
}

impl From<DataFusionError> for ExecutionError {
    fn from(value: DataFusionError) -> Self {
        ExecutionError::DataFusionError(value.message().to_string())
    }
}

impl From<ExecutionError> for DataFusionError {
    fn from(value: ExecutionError) -> Self {
        DataFusionError::Execution(value.to_string())
    }
}

impl From<ExpressionError> for DataFusionError {
    fn from(value: ExpressionError) -> Self {
        DataFusionError::Execution(value.to_string())
    }
}

/// Returns true if given operator can return input array as output array without
/// modification. This is used to determine if we need to copy the input batch to avoid
/// data corruption from reusing the input batch.
fn can_reuse_input_batch(op: &Arc<dyn ExecutionPlan>) -> bool {
    if op.as_any().is::<ProjectionExec>() || op.as_any().is::<LocalLimitExec>() {
        can_reuse_input_batch(op.children()[0])
    } else {
        op.as_any().is::<ScanExec>()
    }
}

/// Collects the indices of the columns in the input schema that are used in the expression
/// and returns them as a pair of vectors, one for the left side and one for the right side.
fn expr_to_columns(
    expr: &Arc<dyn PhysicalExpr>,
    left_field_len: usize,
    right_field_len: usize,
) -> Result<(Vec<usize>, Vec<usize>), ExecutionError> {
    let mut left_field_indices: Vec<usize> = vec![];
    let mut right_field_indices: Vec<usize> = vec![];

    expr.apply(&mut |expr: &Arc<dyn PhysicalExpr>| {
        Ok({
            if let Some(column) = expr.as_any().downcast_ref::<Column>() {
                if column.index() > left_field_len + right_field_len {
                    return Err(DataFusionError::Internal(format!(
                        "Column index {} out of range",
                        column.index()
                    )));
                } else if column.index() < left_field_len {
                    left_field_indices.push(column.index());
                } else {
                    right_field_indices.push(column.index() - left_field_len);
                }
            }
            TreeNodeRecursion::Continue
        })
    })?;

    left_field_indices.sort();
    right_field_indices.sort();

    Ok((left_field_indices, right_field_indices))
}

/// A physical join filter rewritter which rewrites the column indices in the expression
/// to use the new column indices. See `rewrite_physical_expr`.
struct JoinFilterRewriter<'a> {
    left_field_len: usize,
    right_field_len: usize,
    left_field_indices: &'a [usize],
    right_field_indices: &'a [usize],
}

impl JoinFilterRewriter<'_> {
    fn new<'a>(
        left_field_len: usize,
        right_field_len: usize,
        left_field_indices: &'a [usize],
        right_field_indices: &'a [usize],
    ) -> JoinFilterRewriter<'a> {
        JoinFilterRewriter {
            left_field_len,
            right_field_len,
            left_field_indices,
            right_field_indices,
        }
    }
}

impl TreeNodeRewriter for JoinFilterRewriter<'_> {
    type Node = Arc<dyn PhysicalExpr>;

    fn f_down(&mut self, node: Self::Node) -> datafusion_common::Result<Transformed<Self::Node>> {
        if let Some(column) = node.as_any().downcast_ref::<Column>() {
            if column.index() < self.left_field_len {
                // left side
                let new_index = self
                    .left_field_indices
                    .iter()
                    .position(|&x| x == column.index())
                    .ok_or_else(|| {
                        DataFusionError::Internal(format!(
                            "Column index {} not found in left field indices",
                            column.index()
                        ))
                    })?;
                Ok(Transformed::yes(Arc::new(Column::new(
                    column.name(),
                    new_index,
                ))))
            } else if column.index() < self.left_field_len + self.right_field_len {
                // right side
                let new_index = self
                    .right_field_indices
                    .iter()
                    .position(|&x| x + self.left_field_len == column.index())
                    .ok_or_else(|| {
                        DataFusionError::Internal(format!(
                            "Column index {} not found in right field indices",
                            column.index()
                        ))
                    })?;
                Ok(Transformed::yes(Arc::new(Column::new(
                    column.name(),
                    new_index + self.left_field_indices.len(),
                ))))
            } else {
                return Err(DataFusionError::Internal(format!(
                    "Column index {} out of range",
                    column.index()
                )));
            }
        } else {
            Ok(Transformed::no(node))
        }
    }
}

/// Rewrites the physical expression to use the new column indices.
/// This is necessary when the physical expression is used in a join filter, as the column
/// indices are different from the original schema.
fn rewrite_physical_expr(
    expr: Arc<dyn PhysicalExpr>,
    left_field_len: usize,
    right_field_len: usize,
    left_field_indices: &[usize],
    right_field_indices: &[usize],
) -> Result<Arc<dyn PhysicalExpr>, ExecutionError> {
    let mut rewriter = JoinFilterRewriter::new(
        left_field_len,
        right_field_len,
        left_field_indices,
        right_field_indices,
    );

    Ok(expr.rewrite(&mut rewriter).data()?)
}

fn from_protobuf_eval_mode(value: i32) -> Result<EvalMode, prost::DecodeError> {
    match spark_expression::EvalMode::try_from(value)? {
        spark_expression::EvalMode::Legacy => Ok(EvalMode::Legacy),
        spark_expression::EvalMode::Try => Ok(EvalMode::Try),
        spark_expression::EvalMode::Ansi => Ok(EvalMode::Ansi),
    }
}

#[cfg(test)]
mod tests {
    use std::{sync::Arc, task::Poll};

    use futures::{poll, StreamExt};

    use arrow_array::{DictionaryArray, Int32Array, StringArray};
    use arrow_schema::DataType;
    use datafusion::{physical_plan::common::collect, prelude::SessionContext};
    use tokio::sync::mpsc;

    use crate::execution::{datafusion::planner::PhysicalPlanner, operators::InputBatch};

    use crate::execution::operators::ExecutionError;
    use datafusion_comet_proto::{
        spark_expression::expr::ExprStruct::*,
        spark_expression::{self, literal},
        spark_operator,
        spark_operator::{operator::OpStruct, Operator},
    };

    #[test]
    fn test_unpack_dictionary_primitive() {
        let op_scan = Operator {
            children: vec![],
            op_struct: Some(OpStruct::Scan(spark_operator::Scan {
                fields: vec![spark_expression::DataType {
                    type_id: 3, // Int32
                    type_info: None,
                }],
                source: "".to_string(),
            })),
        };

        let op = create_filter(op_scan, 3);
        let planner = PhysicalPlanner::default();
        let row_count = 100;

        // Create a dictionary array with 100 values, and use it as input to the execution.
        let keys = Int32Array::new((0..(row_count as i32)).map(|n| n % 4).collect(), None);
        let values = Int32Array::from(vec![0, 1, 2, 3]);
        let input_array = DictionaryArray::new(keys, Arc::new(values));
        let input_batch = InputBatch::Batch(vec![Arc::new(input_array)], row_count);

        let (mut scans, datafusion_plan) = planner.create_plan(&op, &mut vec![]).unwrap();
        scans[0].set_input_batch(input_batch);

        let session_ctx = SessionContext::new();
        let task_ctx = session_ctx.task_ctx();
        let mut stream = datafusion_plan.execute(0, task_ctx).unwrap();

        let runtime = tokio::runtime::Runtime::new().unwrap();
        let (tx, mut rx) = mpsc::channel(1);

        // Separate thread to send the EOF signal once we've processed the only input batch
        runtime.spawn(async move {
            // Create a dictionary array with 100 values, and use it as input to the execution.
            let keys = Int32Array::new((0..(row_count as i32)).map(|n| n % 4).collect(), None);
            let values = Int32Array::from(vec![0, 1, 2, 3]);
            let input_array = DictionaryArray::new(keys, Arc::new(values));
            let input_batch1 = InputBatch::Batch(vec![Arc::new(input_array)], row_count);
            let input_batch2 = InputBatch::EOF;

            let batches = vec![input_batch1, input_batch2];

            for batch in batches.into_iter() {
                tx.send(batch).await.unwrap();
            }
        });

        runtime.block_on(async move {
            loop {
                let batch = rx.recv().await.unwrap();
                scans[0].set_input_batch(batch);
                match poll!(stream.next()) {
                    Poll::Ready(Some(batch)) => {
                        assert!(batch.is_ok(), "got error {}", batch.unwrap_err());
                        let batch = batch.unwrap();
                        assert_eq!(batch.num_rows(), row_count / 4);
                        // dictionary should be unpacked
                        assert!(matches!(batch.column(0).data_type(), DataType::Int32));
                    }
                    Poll::Ready(None) => {
                        break;
                    }
                    _ => {}
                }
            }
        });
    }

    const STRING_TYPE_ID: i32 = 7;

    #[test]
    fn test_unpack_dictionary_string() {
        let op_scan = Operator {
            children: vec![],
            op_struct: Some(OpStruct::Scan(spark_operator::Scan {
                fields: vec![spark_expression::DataType {
                    type_id: STRING_TYPE_ID, // String
                    type_info: None,
                }],
                source: "".to_string(),
            })),
        };

        let lit = spark_expression::Literal {
            value: Some(literal::Value::StringVal("foo".to_string())),
            datatype: Some(spark_expression::DataType {
                type_id: STRING_TYPE_ID,
                type_info: None,
            }),
            is_null: false,
        };

        let op = create_filter_literal(op_scan, STRING_TYPE_ID, lit);
        let planner = PhysicalPlanner::default();

        let row_count = 100;

        let keys = Int32Array::new((0..(row_count as i32)).map(|n| n % 4).collect(), None);
        let values = StringArray::from(vec!["foo", "bar", "hello", "comet"]);
        let input_array = DictionaryArray::new(keys, Arc::new(values));
        let input_batch = InputBatch::Batch(vec![Arc::new(input_array)], row_count);

        let (mut scans, datafusion_plan) = planner.create_plan(&op, &mut vec![]).unwrap();

        // Scan's schema is determined by the input batch, so we need to set it before execution.
        scans[0].set_input_batch(input_batch);

        let session_ctx = SessionContext::new();
        let task_ctx = session_ctx.task_ctx();
        let mut stream = datafusion_plan.execute(0, task_ctx).unwrap();

        let runtime = tokio::runtime::Runtime::new().unwrap();
        let (tx, mut rx) = mpsc::channel(1);

        // Separate thread to send the EOF signal once we've processed the only input batch
        runtime.spawn(async move {
            // Create a dictionary array with 100 values, and use it as input to the execution.
            let keys = Int32Array::new((0..(row_count as i32)).map(|n| n % 4).collect(), None);
            let values = StringArray::from(vec!["foo", "bar", "hello", "comet"]);
            let input_array = DictionaryArray::new(keys, Arc::new(values));
            let input_batch1 = InputBatch::Batch(vec![Arc::new(input_array)], row_count);

            let input_batch2 = InputBatch::EOF;

            let batches = vec![input_batch1, input_batch2];

            for batch in batches.into_iter() {
                tx.send(batch).await.unwrap();
            }
        });

        runtime.block_on(async move {
            loop {
                let batch = rx.recv().await.unwrap();
                scans[0].set_input_batch(batch);
                match poll!(stream.next()) {
                    Poll::Ready(Some(batch)) => {
                        assert!(batch.is_ok(), "got error {}", batch.unwrap_err());
                        let batch = batch.unwrap();
                        assert_eq!(batch.num_rows(), row_count / 4);
                        // string/binary should still be packed with dictionary
                        assert!(matches!(
                            batch.column(0).data_type(),
                            DataType::Dictionary(_, _)
                        ));
                    }
                    Poll::Ready(None) => {
                        break;
                    }
                    _ => {}
                }
            }
        });
    }

    #[tokio::test()]
    #[allow(clippy::field_reassign_with_default)]
    async fn to_datafusion_filter() {
        let op_scan = spark_operator::Operator {
            children: vec![],
            op_struct: Some(spark_operator::operator::OpStruct::Scan(
                spark_operator::Scan {
                    fields: vec![spark_expression::DataType {
                        type_id: 3,
                        type_info: None,
                    }],
                    source: "".to_string(),
                },
            )),
        };

        let op = create_filter(op_scan, 0);
        let planner = PhysicalPlanner::default();

        let (mut scans, datafusion_plan) = planner.create_plan(&op, &mut vec![]).unwrap();

        let scan = &mut scans[0];
        scan.set_input_batch(InputBatch::EOF);

        let session_ctx = SessionContext::new();
        let task_ctx = session_ctx.task_ctx();

        let stream = datafusion_plan.execute(0, Arc::clone(&task_ctx)).unwrap();
        let output = collect(stream).await.unwrap();
        assert!(output.is_empty());
    }

    #[tokio::test()]
    async fn from_datafusion_error_to_comet() {
        let err_msg = "exec error";
        let err = datafusion_common::DataFusionError::Execution(err_msg.to_string());
        let comet_err: ExecutionError = err.into();
        assert_eq!(comet_err.to_string(), "Error from DataFusion: exec error.");
    }

    // Creates a filter operator which takes an `Int32Array` and selects rows that are equal to
    // `value`.
    fn create_filter(child_op: spark_operator::Operator, value: i32) -> spark_operator::Operator {
        let lit = spark_expression::Literal {
            value: Some(literal::Value::IntVal(value)),
            datatype: Some(spark_expression::DataType {
                type_id: 3,
                type_info: None,
            }),
            is_null: false,
        };

        create_filter_literal(child_op, 3, lit)
    }

    fn create_filter_literal(
        child_op: spark_operator::Operator,
        type_id: i32,
        lit: spark_expression::Literal,
    ) -> spark_operator::Operator {
        let left = spark_expression::Expr {
            expr_struct: Some(Bound(spark_expression::BoundReference {
                index: 0,
                datatype: Some(spark_expression::DataType {
                    type_id,
                    type_info: None,
                }),
            })),
        };
        let right = spark_expression::Expr {
            expr_struct: Some(Literal(lit)),
        };

        let expr = spark_expression::Expr {
            expr_struct: Some(Eq(Box::new(spark_expression::Equal {
                left: Some(Box::new(left)),
                right: Some(Box::new(right)),
            }))),
        };

        Operator {
            children: vec![child_op],
            op_struct: Some(OpStruct::Filter(spark_operator::Filter {
                predicate: Some(expr),
            })),
        }
    }
}<|MERGE_RESOLUTION|>--- conflicted
+++ resolved
@@ -95,13 +95,8 @@
     spark_partitioning::{partitioning::PartitioningStruct, Partitioning as SparkPartitioning},
 };
 use datafusion_comet_spark_expr::{
-<<<<<<< HEAD
     ArrayExtract, Cast, CreateNamedStruct, DateTruncExpr, GetStructField, HourExpr, IfExpr,
-    MinuteExpr, RLike, SecondExpr, TimestampTruncExpr,
-=======
-    Cast, CreateNamedStruct, DateTruncExpr, GetStructField, HourExpr, IfExpr, MinuteExpr, RLike,
-    SecondExpr, TimestampTruncExpr, ToJson,
->>>>>>> be10feed
+    MinuteExpr, RLike, SecondExpr, TimestampTruncExpr, ToJson,
 };
 use datafusion_common::scalar::ScalarStructBuilder;
 use datafusion_common::{
@@ -661,7 +656,10 @@
                     self.create_expr(expr.child.as_ref().unwrap(), Arc::clone(&input_schema))?;
                 Ok(Arc::new(GetStructField::new(child, expr.ordinal as usize)))
             }
-<<<<<<< HEAD
+            ExprStruct::ToJson(expr) => {
+                let child = self.create_expr(expr.child.as_ref().unwrap(), input_schema)?;
+                Ok(Arc::new(ToJson::new(child, &expr.timezone)))
+            }
             ExprStruct::ArrayExtract(expr) => {
                 let child =
                     self.create_expr(expr.child.as_ref().unwrap(), Arc::clone(&input_schema))?;
@@ -679,11 +677,6 @@
                     expr.one_based,
                     expr.fail_on_error,
                 )))
-=======
-            ExprStruct::ToJson(expr) => {
-                let child = self.create_expr(expr.child.as_ref().unwrap(), input_schema)?;
-                Ok(Arc::new(ToJson::new(child, &expr.timezone)))
->>>>>>> be10feed
             }
             expr => Err(ExecutionError::GeneralError(format!(
                 "Not implemented: {:?}",
