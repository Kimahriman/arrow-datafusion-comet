--- conflicted
+++ resolved
@@ -39,24 +39,14 @@
 arrow-data = { version = "52.2.0" }
 arrow-schema = { version = "52.2.0" }
 parquet = { version = "52.2.0", default-features = false, features = ["experimental"] }
-<<<<<<< HEAD
-datafusion-common = { git = "https://github.com/apache/datafusion.git", rev = "35c2e7e" }
-datafusion = { default-features = false, git = "https://github.com/apache/datafusion.git", rev = "35c2e7e", features = ["unicode_expressions", "crypto_expressions"] }
-datafusion-functions = { git = "https://github.com/apache/datafusion.git", rev = "35c2e7e", features = ["crypto_expressions"] }
-datafusion-functions-nested = { git = "https://github.com/apache/datafusion.git", rev = "35c2e7e", default-features = false }
-datafusion-expr = { git = "https://github.com/apache/datafusion.git", rev = "35c2e7e", default-features = false }
-datafusion-physical-plan = { git = "https://github.com/apache/datafusion.git", rev = "35c2e7e", default-features = false }
-datafusion-physical-expr-common = { git = "https://github.com/apache/datafusion.git", rev = "35c2e7e", default-features = false }
-datafusion-physical-expr = { git = "https://github.com/apache/datafusion.git", rev = "35c2e7e", default-features = false }
-=======
 datafusion-common = { git = "https://github.com/apache/datafusion.git", rev = "bddb641" }
 datafusion = { default-features = false, git = "https://github.com/apache/datafusion.git", rev = "bddb641", features = ["unicode_expressions", "crypto_expressions"] }
 datafusion-functions = { git = "https://github.com/apache/datafusion.git", rev = "bddb641", features = ["crypto_expressions"] }
+datafusion-functions-nested = { git = "https://github.com/apache/datafusion.git", rev = "bddb641", default-features = false }
 datafusion-expr = { git = "https://github.com/apache/datafusion.git", rev = "bddb641", default-features = false }
 datafusion-physical-plan = { git = "https://github.com/apache/datafusion.git", rev = "bddb641", default-features = false }
 datafusion-physical-expr-common = { git = "https://github.com/apache/datafusion.git", rev = "bddb641", default-features = false }
 datafusion-physical-expr = { git = "https://github.com/apache/datafusion.git", rev = "bddb641", default-features = false }
->>>>>>> c4bd3dbb
 datafusion-comet-spark-expr = { path = "spark-expr", version = "0.2.0" }
 datafusion-comet-proto = { path = "proto", version = "0.2.0" }
 chrono = { version = "0.4", default-features = false, features = ["clock"] }
